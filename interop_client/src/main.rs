//! This is the OpenMLS client for the interop harness as described here:
//! <https://github.com/mlswg/mls-implementations/tree/master/interop>
//!
//! It is based on the Mock client in that repository.

use std::{collections::HashMap, convert::TryFrom, fmt::Display, fs::File, io::Write, sync::Mutex};

use clap::Parser;
use clap_derive::*;
use mls_client::{
    mls_client_server::{MlsClient, MlsClientServer},
    *,
};
use mls_interop_proto::mls_client;
use openmls::{
    prelude::{config::CryptoConfig, *},
    schedule::{ExternalPsk, PreSharedKeyId, Psk},
    treesync::{
        test_utils::{read_keys_from_key_store, write_keys_from_key_store},
        RatchetTree,
    },
};
use openmls_basic_credential::SignatureKeyPair;
use openmls_rust_crypto::OpenMlsRustCrypto;
use openmls_traits::OpenMlsCryptoProvider;
use serde::{self, Serialize};
use tonic::{async_trait, transport::Server, Code, Request, Response, Status};
use tracing::{debug, error, info, instrument, trace, Span};
use tracing_subscriber::EnvFilter;

const IMPLEMENTATION_NAME: &str = "OpenMLS";

/// This struct contains the state for a single MLS client. The interop client
/// doesn't consider scenarios where a credential is re-used across groups, so
/// this simple structure is sufficient.
pub struct InteropGroup {
    group: MlsGroup,
    wire_format_policy: WireFormatPolicy,
    signature_keys: SignatureKeyPair,
    messages_out: Vec<MlsMessageIn>,
    crypto_provider: OpenMlsRustCrypto,
}

type PendingState = (
    KeyPackage,
    HpkePrivateKey,
    HpkeKeyPair,
    Credential,
    SignatureKeyPair,
    OpenMlsRustCrypto,
);

/// This is the main state struct of the interop client. It keeps track of the
/// individual MLS clients, as well as pending key packages that it was told to
/// create. It also contains a transaction id map, that maps the `u32`
/// transaction ids to key package hashes.
pub struct MlsClientImpl {
    groups: Mutex<Vec<InteropGroup>>,
    pending_state: Mutex<HashMap<Vec<u8>, PendingState>>,
    transaction_id_map: Mutex<HashMap<u32, Vec<u8>>>, // Indirection, linking to pending key packages
}

impl MlsClientImpl {
    /// A simple constructor for `MlsClientImpl`.
    fn new() -> Self {
        MlsClientImpl {
            groups: Mutex::new(Vec::new()),
            pending_state: Mutex::new(HashMap::new()),
            transaction_id_map: Mutex::new(HashMap::new()),
        }
    }
}

fn into_status<E: Display>(e: E) -> Status {
    let message = "mls group error ".to_string() + &e.to_string();
    error!("{message}");
    Status::new(Code::Aborted, message)
}

fn to_ciphersuite(cs: u32) -> Result<&'static Ciphersuite, Status> {
    let cs_name = match Ciphersuite::try_from(cs as u16) {
        Ok(cs_name) => cs_name,
        Err(_) => {
            return Err(Status::new(
                Code::InvalidArgument,
                "ciphersuite not supported by OpenMLS",
            ));
        }
    };
    let ciphersuites = &[
        Ciphersuite::MLS_128_DHKEMX25519_AES128GCM_SHA256_Ed25519,
        Ciphersuite::MLS_128_DHKEMP256_AES128GCM_SHA256_P256,
        Ciphersuite::MLS_128_DHKEMX25519_CHACHA20POLY1305_SHA256_Ed25519,
    ];
    match ciphersuites.iter().find(|&&cs| cs == cs_name) {
        Some(ciphersuite) => Ok(ciphersuite),
        None => Err(Status::new(
            Code::InvalidArgument,
            "ciphersuite not supported by this configuration of OpenMLS",
        )),
    }
}

fn _into_bytes(obj: impl Serialize) -> Vec<u8> {
    serde_json::to_string_pretty(&obj)
        .expect("Error serializing test vectors")
        .as_bytes()
        .to_vec()
}

pub fn write(file_name: &str, payload: &[u8]) {
    let mut file = match File::create(file_name) {
        Ok(f) => f,
        Err(_) => panic!("Couldn't open file {}.", file_name),
    };
    file.write_all(payload)
        .expect("Error writing test vector file");
}

// A helper function translating the bool in the protobuf to OpenMLS' WireFormat
pub fn wire_format_policy(encrypt: bool) -> WireFormatPolicy {
    match encrypt {
        false => PURE_PLAINTEXT_WIRE_FORMAT_POLICY,
        true => PURE_CIPHERTEXT_WIRE_FORMAT_POLICY,
    }
}

fn ratchet_tree_from_config(bytes: Vec<u8>) -> Option<RatchetTree> {
    debug!("Deserializing `RatchetTree`.");
    if !bytes.is_empty() {
        let ratchet_tree = RatchetTree::tls_deserialize(&mut bytes.as_slice()).unwrap();
        debug!("Got `RatchetTree`.");
        trace!(?ratchet_tree);
        Some(ratchet_tree)
    } else {
        debug!("Skipping deserialization due to empty bytes.");
        None
    }
}

fn bytes_to_string<B>(bytes: B) -> String
where
    B: AsRef<[u8]>,
{
    let bytes = bytes.as_ref();

    match String::from_utf8(bytes.to_vec()) {
        Ok(string) => string,
        Err(error) => {
            error!(?error, "Using lossy UTF-8 conversion.");
            String::from_utf8_lossy(bytes).to_string()
        }
    }
}

#[async_trait]
impl MlsClient for MlsClientImpl {
    #[instrument(skip_all)]
    async fn name(&self, request: Request<NameRequest>) -> Result<Response<NameResponse>, Status> {
        let request = request.get_ref();
        info!(?request, "Request");

        let response = NameResponse {
            name: IMPLEMENTATION_NAME.to_string(),
        };

        info!(?response, "Response");
        Ok(Response::new(response))
    }

    #[instrument(skip_all)]
    async fn supported_ciphersuites(
        &self,
        request: Request<SupportedCiphersuitesRequest>,
    ) -> Result<Response<SupportedCiphersuitesResponse>, Status> {
        let request = request.get_ref();

        // TODO: read from backend
        let ciphersuites = &[
            Ciphersuite::MLS_128_DHKEMX25519_AES128GCM_SHA256_Ed25519,
            Ciphersuite::MLS_128_DHKEMP256_AES128GCM_SHA256_P256,
            Ciphersuite::MLS_128_DHKEMX25519_CHACHA20POLY1305_SHA256_Ed25519,
        ];
        let response = SupportedCiphersuitesResponse {
            ciphersuites: ciphersuites
                .iter()
                .map(|cs| u16::from(*cs) as u32)
                .collect(),
        };

        Ok(Response::new(response))
    }

    #[instrument(skip_all, fields(actor))]
    async fn create_group(
        &self,
        request: Request<CreateGroupRequest>,
    ) -> Result<Response<CreateGroupResponse>, Status> {
        let request = request.get_ref();
        info!(?request, "Request");

        let backend = OpenMlsRustCrypto::default();

        let ciphersuite = Ciphersuite::try_from(request.cipher_suite as u16).unwrap();
        let credential = Credential::new(request.identity.clone(), CredentialType::Basic).unwrap();
        let signature_keys = SignatureKeyPair::new(ciphersuite.signature_algorithm()).unwrap();
        signature_keys.store(backend.key_store()).unwrap();

        let wire_format_policy = wire_format_policy(request.encrypt_handshake);
        // Note: We just use some values here that make live testing work.
        //       There is nothing special about the used numbers and they
        //       can be increased (or decreased) depending on the available scenarios.
        let mls_group_config = MlsGroupConfig::builder()
            .crypto_config(CryptoConfig::with_default_version(ciphersuite))
            .max_past_epochs(32)
            .number_of_resumption_psks(32)
            .sender_ratchet_configuration(SenderRatchetConfiguration::default())
            .use_ratchet_tree_extension(true)
            .wire_format_policy(wire_format_policy)
            .build();
        let group = MlsGroup::new_with_group_id(
            &backend,
            &signature_keys,
            &mls_group_config,
            GroupId::from_slice(&request.group_id),
            CredentialWithKey {
                credential,
                signature_key: signature_keys.public().into(),
            },
        )
        .map_err(into_status)?;

        Span::current().record("actor", bytes_to_string(group.own_identity().unwrap()));
        trace!(epoch=?group.epoch(), "Current group state.");

        let interop_group = InteropGroup {
            group,
            wire_format_policy,
            signature_keys,
            messages_out: Vec::new(),
            crypto_provider: backend,
        };

        let mut groups = self.groups.lock().unwrap();
        let state_id = groups.len() as u32;
        groups.push(interop_group);

        let response = CreateGroupResponse { state_id };

        info!(?response, "Response");
        Ok(Response::new(response))
    }

    #[instrument(skip_all)]
    async fn create_key_package(
        &self,
        request: Request<CreateKeyPackageRequest>,
    ) -> Result<Response<CreateKeyPackageResponse>, Status> {
        let request = request.get_ref();
        info!(?request, "Request");

        let crypto_provider = OpenMlsRustCrypto::default();
        let ciphersuite = *to_ciphersuite(request.cipher_suite)?;
        let identity = request.identity.clone();

        debug!(
            r#for = String::from_utf8_lossy(&identity).to_string(),
            "Creating key package."
        );

        let credential = Credential::new(identity, CredentialType::Basic).unwrap();
        let signature_keys = SignatureKeyPair::new(ciphersuite.signature_algorithm()).unwrap();

        let key_package = KeyPackage::builder()
            .leaf_node_capabilities(Capabilities::default())
            .build(
                CryptoConfig {
                    ciphersuite,
                    version: ProtocolVersion::default(),
                },
                &crypto_provider,
                &signature_keys,
                CredentialWithKey {
                    credential: credential.clone(),
                    signature_key: signature_keys.public().into(),
                },
            )
            .unwrap();
        let private_key = crypto_provider
            .key_store()
            .read::<HpkePrivateKey>(key_package.hpke_init_key().as_slice())
            .unwrap();

        let encryption_key_pair =
            read_keys_from_key_store(&crypto_provider, key_package.leaf_node().encryption_key());

        let transaction_id: [u8; 4] = crypto_provider.rand().random_array().unwrap();
        let transaction_id = u32::from_be_bytes(transaction_id);

        let key_package_msg: MlsMessageOut = key_package.clone().into();
        let response = CreateKeyPackageResponse {
            transaction_id,
            key_package: key_package_msg
                .tls_serialize_detached()
                .expect("error serializing key package"),
            encryption_priv: encryption_key_pair
                .private
                .tls_serialize_detached()
                .unwrap(),
            init_priv: private_key.tls_serialize_detached().unwrap(),
            signature_priv: signature_keys.private().to_vec(),
        };

        self.transaction_id_map
            .lock()
            .unwrap()
            .insert(transaction_id, request.identity.clone());
        self.pending_state.lock().unwrap().insert(
            request.identity.clone(),
            (
                key_package,
                private_key,
                encryption_key_pair,
                credential,
                signature_keys,
                crypto_provider,
            ),
        );

        info!(?response, "Response");
        Ok(Response::new(response))
    }

    #[instrument(skip_all)]
    async fn join_group(
        &self,
        request: Request<JoinGroupRequest>,
    ) -> Result<Response<JoinGroupResponse>, Status> {
        let request = request.get_ref();
        info!(?request, "Request");

        trace!(identity = String::from_utf8_lossy(&request.identity).to_string());

        let wire_format_policy = wire_format_policy(request.encrypt_handshake);
        // Note: We just use some values here that make live testing work.
        //       There is nothing special about the used numbers and they
        //       can be increased (or decreased) depending on the available scenarios.
        let mls_group_config = MlsGroupConfig::builder()
            .max_past_epochs(32)
            .number_of_resumption_psks(32)
            .sender_ratchet_configuration(SenderRatchetConfiguration::default())
            .use_ratchet_tree_extension(true)
            .wire_format_policy(wire_format_policy)
            .build();

        let mut pending_key_packages = self.pending_state.lock().unwrap();
        let (
            my_key_package,
            private_key,
            encryption_keypair,
            _my_credential,
            my_signature_keys,
            crypto_provider,
        ) = pending_key_packages
            .remove(&request.identity)
            .ok_or(Status::aborted(format!(
                "failed to find key package for identity {:x?}",
                request.identity
            )))?;

        // Store keys so OpenMLS can find them.
        crypto_provider
            .key_store()
            .store(my_key_package.hpke_init_key().as_slice(), &private_key)
            .map_err(|_| Status::aborted("failed to interact with the key store"))?;

        // Store the key package in the key store with the hash reference as id
        // for retrieval when parsing welcome messages.
        crypto_provider
            .key_store()
            .store(
                my_key_package
                    .hash_ref(crypto_provider.crypto())
                    .map_err(into_status)?
                    .as_slice(),
                &my_key_package,
            )
            .map_err(into_status)?;

        // Store the encryption key pair in the key store.
        write_keys_from_key_store(&crypto_provider, encryption_keypair);

        // Store the private part of the init_key into the key store.
        // The key is the public key.
        crypto_provider
            .key_store()
            .store::<HpkePrivateKey>(my_key_package.hpke_init_key().as_slice(), &private_key)
            .map_err(into_status)?;

        let welcome_msg = MlsMessageIn::tls_deserialize(&mut request.welcome.as_slice())
            .map_err(|_| Status::aborted("failed to deserialize MlsMessage with a Welcome"))?;

        let welcome = welcome_msg.into_welcome().ok_or(Status::invalid_argument(
            "unable to get Welcome from MlsMessage",
        ))?;

        let ratchet_tree = ratchet_tree_from_config(request.ratchet_tree.clone());

        let group =
            MlsGroup::new_from_welcome(&crypto_provider, &mls_group_config, welcome, ratchet_tree)
                .map_err(into_status)?;

        let interop_group = InteropGroup {
            wire_format_policy,
            group,
            signature_keys: my_signature_keys,
            messages_out: Vec::new(),
            crypto_provider,
        };
        trace!("   in epoch {:?}", interop_group.group.epoch());
        trace!(
            "   actor {:x?}",
            String::from_utf8_lossy(interop_group.group.own_identity().unwrap())
        );

        let epoch_authenticator = interop_group
            .group
            .epoch_authenticator()
            .as_slice()
            .to_vec();

        let mut groups = self.groups.lock().unwrap();
        let state_id = groups.len() as u32;
        groups.push(interop_group);

        let response = JoinGroupResponse {
            state_id,
            epoch_authenticator,
        };

        info!(?response, "Response");
        Ok(Response::new(response))
    }

    #[instrument(skip_all, fields(actor))]
    async fn external_join(
        &self,
        _request: Request<ExternalJoinRequest>,
    ) -> Result<Response<ExternalJoinResponse>, Status> {
        Err(Status::new(
            Code::Unimplemented,
            "external join is not yet supported by OpenMLS",
        ))
    }

<<<<<<< HEAD
    async fn group_info(
        &self,
        request: tonic::Request<GroupInfoRequest>,
    ) -> Result<tonic::Response<GroupInfoResponse>, tonic::Status> {
        log::debug!("Getting group info");
        let obj = request.get_ref();

        let mut groups = self.groups.lock().unwrap();
        let interop_group = groups
            .get_mut(obj.state_id as usize)
            .ok_or_else(|| tonic::Status::new(tonic::Code::InvalidArgument, "unknown state_id"))?;
        log::trace!("   in epoch {:?}", interop_group.group.epoch());
        log::trace!(
            "   actor {:x?}",
            String::from_utf8_lossy(interop_group.group.own_identity().unwrap())
        );

        let group_info = interop_group
            .group
            .export_group_info(
                &interop_group.crypto_provider,
                &interop_group.signature_keys,
                !obj.external_tree,
            )
            .map_err(|_| tonic::Status::internal("Unable to export group info from the group"))?
            .tls_serialize_detached()
            .map_err(|_| tonic::Status::internal("Unable to serialize group info message."))?;

        let ratchet_tree = if obj.external_tree {
            interop_group
                .group
                .export_ratchet_tree()
                .tls_serialize_detached()
                .map_err(|_| tonic::Status::internal("Unable to serialize ratchet tree."))?
        } else {
            vec![]
        };

        Ok(Response::new(GroupInfoResponse {
            group_info,
            ratchet_tree,
        }))
    }

=======
    #[instrument(skip_all)]
>>>>>>> 869d3b7d
    async fn state_auth(
        &self,
        request: Request<StateAuthRequest>,
    ) -> Result<Response<StateAuthResponse>, Status> {
        let request = request.get_ref();
        info!(?request, "Request");

        let groups = self.groups.lock().unwrap();
        let interop_group = groups
            .get(request.state_id as usize)
            .ok_or_else(|| Status::new(Code::InvalidArgument, "unknown state_id"))?;
        trace!("   in epoch {:?}", interop_group.group.epoch());
        trace!(
            "   actor {:x?}",
            String::from_utf8_lossy(interop_group.group.own_identity().unwrap())
        );

        let state_auth_secret = interop_group.group.epoch_authenticator();

        let response = StateAuthResponse {
            state_auth_secret: state_auth_secret.as_slice().to_vec(),
        };

        info!(?response, "Response");
        Ok(Response::new(response))
    }

    #[instrument(skip_all)]
    async fn export(
        &self,
        request: Request<ExportRequest>,
    ) -> Result<Response<ExportResponse>, Status> {
        let request = request.get_ref();
        info!(?request, "Request");

        let groups = self.groups.lock().unwrap();
        let interop_group = groups
            .get(request.state_id as usize)
            .ok_or_else(|| Status::new(Code::InvalidArgument, "unknown state_id"))?;
        trace!("   in epoch {:?}", interop_group.group.epoch());
        trace!(
            "   actor {:x?}",
            String::from_utf8_lossy(interop_group.group.own_identity().unwrap())
        );

        let exported_secret = interop_group
            .group
            .export_secret(
                &interop_group.crypto_provider,
                &request.label,
                &request.context,
                request.key_length as usize,
            )
            .map_err(into_status)?;

        let response = ExportResponse { exported_secret };

        info!(?response, "Response");
        Ok(Response::new(response))
    }

    #[instrument(skip_all)]
    async fn protect(
        &self,
        request: Request<ProtectRequest>,
    ) -> Result<Response<ProtectResponse>, Status> {
        let request = request.get_ref();
        info!(?request, "Request");

        let mut groups = self.groups.lock().unwrap();
        let interop_group = groups
            .get_mut(request.state_id as usize)
            .ok_or_else(|| Status::new(Code::InvalidArgument, "unknown state_id"))?;
        trace!(actor=String::from_utf8_lossy(interop_group.group.own_identity().unwrap()).to_string(), epoch=?interop_group.group.epoch(), "Protecting.");

        interop_group.group.set_aad(&request.authenticated_data);

        let ciphertext = interop_group
            .group
            .create_message(
                &interop_group.crypto_provider,
                &interop_group.signature_keys,
                &request.plaintext,
            )
            .map_err(into_status)?
            .tls_serialize_detached()
            .map_err(|_| Status::aborted("failed to serialize ciphertext"))?;

        let response = ProtectResponse { ciphertext };

        info!(?response, "Response");
        Ok(Response::new(response))
    }

    #[instrument(skip_all)]
    async fn unprotect(
        &self,
        request: Request<UnprotectRequest>,
    ) -> Result<Response<UnprotectResponse>, Status> {
        let request = request.get_ref();
        info!(?request, "Request");

        let mut groups = self.groups.lock().unwrap();
        let interop_group = groups
            .get_mut(request.state_id as usize)
            .ok_or_else(|| Status::new(Code::InvalidArgument, "unknown state_id"))?;
        trace!(actor=String::from_utf8_lossy(interop_group.group.own_identity().unwrap()).to_string(), epoch=?interop_group.group.epoch(), "Unprotecting.");

        debug!("Deserializing `MlsMessageIn`.");
        let message = MlsMessageIn::tls_deserialize(&mut request.ciphertext.as_slice())
            .map_err(|_| Status::aborted("failed to deserialize ciphertext"))?;
        debug!("Deserialized `MlsMessageIn`.");
        trace!(?message);

        debug!("Processing message.");
        let processed_message = interop_group
            .group
            .process_message(&interop_group.crypto_provider, message)
            .map_err(into_status)?;
        debug!("Processed.");
        trace!(?processed_message);

        let authenticated_data = processed_message.authenticated_data().to_vec();
        let plaintext = match processed_message.into_content() {
            ProcessedMessageContent::ApplicationMessage(application_message) => {
                application_message.into_bytes()
            }
            ProcessedMessageContent::ProposalMessage(_) => unreachable!(),
            ProcessedMessageContent::ExternalJoinProposalMessage(_) => unreachable!(),
            ProcessedMessageContent::StagedCommitMessage(_) => unreachable!(),
        };

        let response = UnprotectResponse {
            plaintext,
            authenticated_data,
        };

        info!(?response, "Response");
        Ok(Response::new(response))
    }

    #[instrument(skip_all)]
    async fn store_psk(
        &self,
        request: Request<StorePskRequest>,
    ) -> Result<Response<StorePskResponse>, Status> {
        let request = request.get_ref();
        info!(?request, "Request");

        let raw_psk_id = request.psk_id.clone();
        trace!("   psk_id {:x?}", raw_psk_id);
        let external_psk = Psk::External(ExternalPsk::new(raw_psk_id));

        fn store(
            ciphersuite: Ciphersuite,
            crypto_provider: &OpenMlsRustCrypto,
            external_psk: Psk,
            secret: &[u8],
        ) -> Result<(), Status> {
            let psk_id = PreSharedKeyId::new(ciphersuite, crypto_provider.rand(), external_psk)
                .map_err(|_| Status::internal("unable to create PreSharedKeyId from raw psk_id"))?;
            psk_id
                .write_to_key_store(crypto_provider, ciphersuite, secret)
                .map_err(|_| Status::new(Code::Internal, "unable to store PSK"))?;
            Ok(())
        }

        // This might be for a transaction ID or a state ID, so either a group, or not.
        // Transaction IDs are random. We assume that if it exists, it is what we want.
        let transaction_id_map = self.transaction_id_map.lock().unwrap();
        let pending_state_id = transaction_id_map.get(&request.state_or_transaction_id);
        if let Some(pending_state_id) = pending_state_id {
            let mut pending_state = self.pending_state.lock().unwrap();
            let pending_state = pending_state
                .get_mut(pending_state_id)
                .ok_or(Status::internal("Unable to retrieve pending state"))?;

            store(
                pending_state.0.ciphersuite(),
                &pending_state.5,
                external_psk,
                &request.psk_secret,
            )?;
        } else {
            // So we have a group
            let mut groups = self.groups.lock().unwrap();
            let interop_group = groups
                .get_mut(request.state_or_transaction_id as usize)
                .ok_or_else(|| Status::new(Code::InvalidArgument, "unknown state_id"))?;
            trace!("   in epoch {:?}", interop_group.group.epoch());
            trace!(
                "   actor {:x?}",
                String::from_utf8_lossy(interop_group.group.own_identity().unwrap())
            );

            store(
                interop_group.group.ciphersuite(),
                &interop_group.crypto_provider,
                external_psk,
                &request.psk_secret,
            )?;
        }

        let response = StorePskResponse::default();

        info!(?response, "Response");
        Ok(Response::new(response))
    }

    #[instrument(skip_all)]
    async fn add_proposal(
        &self,
        request: Request<AddProposalRequest>,
    ) -> Result<Response<ProposalResponse>, Status> {
        let request = request.get_ref();
        info!(?request, "Request");

        let mut groups = self.groups.lock().unwrap();
        let interop_group = groups
            .get_mut(request.state_id as usize)
            .ok_or_else(|| Status::new(Code::InvalidArgument, "unknown state_id"))?;
        trace!("   in epoch {:?}", interop_group.group.epoch());
        trace!(
            "   actor {:x?}",
            String::from_utf8_lossy(interop_group.group.own_identity().unwrap())
        );

        let key_package = MlsMessageIn::tls_deserialize(&mut request.key_package.as_slice())
            .map_err(|_| Status::aborted("failed to deserialize key package (MlsMessage)"))?
            .into_keypackage()
            .ok_or(Status::aborted("failed to deserialize key package"))?;
        trace!(
            "   for {:#x?}",
            key_package
                .hash_ref(interop_group.crypto_provider.crypto())
                .unwrap()
        );
        // Note: We just use some values here that make live testing work.
        //       There is nothing special about the used numbers and they
        //       can be increased (or decreased) depending on the available scenarios.
        let mls_group_config = MlsGroupConfig::builder()
            .use_ratchet_tree_extension(true)
            .max_past_epochs(32)
            .number_of_resumption_psks(32)
            .wire_format_policy(interop_group.wire_format_policy)
            .build();
        interop_group.group.set_configuration(&mls_group_config);
        let (proposal, _) = interop_group
            .group
            .propose_add_member(
                &interop_group.crypto_provider,
                &interop_group.signature_keys,
                &key_package,
            )
            .map_err(into_status)?;

        // Store the proposal for potential future use.
        interop_group.messages_out.push(proposal.clone().into());

        let proposal = proposal.to_bytes().unwrap();

        let response = ProposalResponse { proposal };

        info!(?response, "Response");
        Ok(Response::new(response))
    }

    #[instrument(skip_all)]
    async fn update_proposal(
        &self,
        request: Request<UpdateProposalRequest>,
    ) -> Result<Response<ProposalResponse>, Status> {
        let request = request.get_ref();
        info!(?request, "Request");

        let mut groups = self.groups.lock().unwrap();
        let interop_group = groups
            .get_mut(request.state_id as usize)
            .ok_or_else(|| Status::new(Code::InvalidArgument, "unknown state_id"))?;
        trace!("   in epoch {:?}", interop_group.group.epoch());
        trace!(
            "   actor {:x?}",
            String::from_utf8_lossy(interop_group.group.own_identity().unwrap())
        );

        // Note: We just use some values here that make live testing work.
        //       There is nothing special about the used numbers and they
        //       can be increased (or decreased) depending on the available scenarios.
        let mls_group_config = MlsGroupConfig::builder()
            .max_past_epochs(32)
            .number_of_resumption_psks(32)
            .use_ratchet_tree_extension(true)
            .wire_format_policy(interop_group.wire_format_policy)
            .build();
        interop_group.group.set_configuration(&mls_group_config);
        let (proposal, _) = interop_group
            .group
            .propose_self_update(
                &interop_group.crypto_provider,
                &interop_group.signature_keys,
                None,
            )
            .map_err(into_status)?;

        // Store the proposal for potential future use.
        interop_group.messages_out.push(proposal.clone().into());

        let proposal = proposal.to_bytes().unwrap();

        // XXX[FK]: Make sure the new keys are accessible?

        let response = ProposalResponse { proposal };

        info!(?response, "Response");
        Ok(Response::new(response))
    }

    #[instrument(skip_all)]
    async fn remove_proposal(
        &self,
        request: Request<RemoveProposalRequest>,
    ) -> Result<Response<ProposalResponse>, Status> {
        let request = request.get_ref();
        info!(?request, "Request");

        let removed_credential =
            Credential::new(request.removed_id.clone(), CredentialType::Basic).unwrap();
        trace!("   for credential: {removed_credential:x?}");

        let mut groups = self.groups.lock().unwrap();
        let interop_group = groups
            .get_mut(request.state_id as usize)
            .ok_or_else(|| Status::new(Code::InvalidArgument, "unknown state_id"))?;
        trace!("   in epoch {:?}", interop_group.group.epoch());
        trace!(
            "   actor {:x?}",
            String::from_utf8_lossy(interop_group.group.own_identity().unwrap())
        );

        // Note: We just use some values here that make live testing work.
        //       There is nothing special about the used numbers and they
        //       can be increased (or decreased) depending on the available scenarios.
        let mls_group_config = MlsGroupConfig::builder()
            .max_past_epochs(32)
            .number_of_resumption_psks(32)
            .use_ratchet_tree_extension(true)
            .wire_format_policy(interop_group.wire_format_policy)
            .build();
        interop_group.group.set_configuration(&mls_group_config);
        trace!("   prepared remove");

        let (proposal, _) = interop_group
            .group
            .propose_remove_member_by_credential(
                &interop_group.crypto_provider,
                &interop_group.signature_keys,
                &removed_credential,
            )
            .map_err(into_status)?;

        // Store the proposal for potential future use.
        interop_group.messages_out.push(proposal.clone().into());

        let proposal = proposal.to_bytes().unwrap();
        trace!("   generated remove proposal");

        let response = ProposalResponse { proposal };

        info!(?response, "Response");
        Ok(Response::new(response))
    }

<<<<<<< HEAD
    async fn external_psk_proposal(
        &self,
        request: tonic::Request<ExternalPskProposalRequest>,
    ) -> Result<tonic::Response<ProposalResponse>, tonic::Status> {
        log::debug!("Create external PSK proposal");
        let psk_proposal_request = request.get_ref();

        let mut groups = self.groups.lock().unwrap();
        let interop_group = groups
            .get_mut(psk_proposal_request.state_id as usize)
            .ok_or_else(|| tonic::Status::new(tonic::Code::InvalidArgument, "unknown state_id"))?;
        log::trace!("   in epoch {:?}", interop_group.group.epoch());
        log::trace!(
            "   actor {:x?}",
            String::from_utf8_lossy(interop_group.group.own_identity().unwrap())
        );

        let raw_psk_id = psk_proposal_request.psk_id.clone();
        log::trace!("   psk_id {:x?}", raw_psk_id);
        let external_psk = Psk::External(ExternalPsk::new(raw_psk_id));

        let psk_id = PreSharedKeyId::new(
            interop_group.group.ciphersuite(),
            interop_group.crypto_provider.rand(),
            external_psk,
        )
        .map_err(|_| Status::internal("unable to create PreSharedKeyId from raw psk_id"))?;

        let proposal = interop_group
            .group
            .propose_external_psk(
                &interop_group.crypto_provider,
                &interop_group.signature_keys,
                psk_id,
            )
            .map_err(|_| tonic::Status::internal("failed to generate psk proposal"))?;

        // Store the proposal for potential future use.
        interop_group.messages_out.push(proposal.clone().into());

        // log::trace!("   proposal: {proposal:#x?}");
        let proposal = proposal.to_bytes().unwrap();

        Ok(Response::new(ProposalResponse { proposal }))
    }

    async fn resumption_psk_proposal(
        &self,
        _request: tonic::Request<ResumptionPskProposalRequest>,
    ) -> Result<tonic::Response<ProposalResponse>, tonic::Status> {
        Err(tonic::Status::unimplemented(
            "Resumption PSK is not implemented",
        ))
    }

    async fn group_context_extensions_proposal(
        &self,
        _request: tonic::Request<GroupContextExtensionsProposalRequest>,
    ) -> Result<tonic::Response<ProposalResponse>, tonic::Status> {
        Err(tonic::Status::unimplemented(
            "Group context extension is not implemented yet",
        ))
=======
    #[instrument(skip_all)]
    async fn re_init_proposal(
        &self,
        request: Request<ReInitProposalRequest>,
    ) -> Result<Response<ProposalResponse>, Status> {
        let request = request.get_ref();
        info!(?request, "Request");

        let response = Status::unimplemented("Re-init is not implemented");

        info!(?response, "Response");
        Err(response)
>>>>>>> 869d3b7d
    }

    #[instrument(skip_all, fields(actor))]
    async fn commit(
        &self,
        request: Request<CommitRequest>,
    ) -> Result<Response<CommitResponse>, Status> {
        let request = request.get_ref();
        info!(?request, "Request");

        let mut groups = self.groups.lock().unwrap();
        let interop_group = groups
            .get_mut(request.state_id as usize)
            .ok_or_else(|| Status::new(Code::InvalidArgument, "unknown state_id"))?;
        let group = &mut interop_group.group;

        Span::current().record("actor", bytes_to_string(group.own_identity().unwrap()));
        trace!(epoch=?group.epoch(), "Current group state.");

        // Proposals by reference. These proposals are standalone proposals. They should
        // be appended to the proposal store.
        for proposal in &request.by_reference {
            trace!("Handling proposal by reference.");

            let message = MlsMessageIn::tls_deserialize(&mut proposal.as_slice())
                .map_err(|_| Status::aborted("failed to deserialize proposal"))?;
            if interop_group.messages_out.contains(&message) {
                trace!("Skipping processing of own proposal");
                continue;
            }
            trace!("Processing proposal ...");
            let processed_message = group
                .process_message(&interop_group.crypto_provider, message)
                .map_err(into_status)?;
            trace!("... done");

            match processed_message.into_content() {
                ProcessedMessageContent::ApplicationMessage(_) => unreachable!(),
                ProcessedMessageContent::ProposalMessage(proposal) => {
                    group.store_pending_proposal(*proposal);
                }
                ProcessedMessageContent::ExternalJoinProposalMessage(_) => unreachable!(),
                ProcessedMessageContent::StagedCommitMessage(_) => unreachable!(),
            }
        }

        // Proposals by value. These proposals are inline proposals. They should be
        // converted into group operations.

        // TODO #692: The interop client cannot process these proposals yet.

        let (commit, welcome_option, _group_info) = group
            .commit_to_pending_proposals(
                &interop_group.crypto_provider,
                &interop_group.signature_keys,
            )
            .map_err(into_status)?;

        let commit = commit.to_bytes().unwrap();

        let welcome = if let Some(welcome) = welcome_option {
            welcome
                .tls_serialize_detached()
                .map_err(|_| Status::aborted("failed to serialize welcome"))?
        } else {
            vec![]
        };

        debug!(commit=?group.pending_commit(), "Pending commit created. (Note: Not merged yet.)");

        group
            .merge_pending_commit(&interop_group.crypto_provider)
            .map_err(into_status)?;

        debug!("Merged pending commit.");

        let ratchet_tree = if request.external_tree {
            group
                .export_ratchet_tree()
                .tls_serialize_detached()
                .map_err(|_| Status::aborted("failed to serialize ratchet tree"))?
        } else {
            vec![]
        };

        let response = CommitResponse {
            commit,
            welcome,
            ratchet_tree,
        };

        info!(?response, "Response");
        Ok(Response::new(response))
    }

    #[instrument(skip_all, fields(actor))]
    async fn handle_commit(
        &self,
        request: Request<HandleCommitRequest>,
    ) -> Result<Response<HandleCommitResponse>, Status> {
        let request = request.get_ref();
        info!(?request, "Request");

        let mut groups = self.groups.lock().unwrap();
        let interop_group = groups
            .get_mut(request.state_id as usize)
            .ok_or_else(|| Status::new(Code::InvalidArgument, "unknown state_id"))?;
        let group = &mut interop_group.group;

        Span::current().record("actor", bytes_to_string(group.own_identity().unwrap()));
        trace!(epoch=?group.epoch(), "Current group state.");

        // XXX[FK]: This is a horrible API.

        for proposal in &request.proposal {
            // trace!("   proposals by reference ... we don't care.");
            let message = MlsMessageIn::tls_deserialize(&mut proposal.as_slice())
                .map_err(|_| Status::aborted("failed to deserialize proposal"))?;
            if interop_group.messages_out.contains(&message) {
                trace!("   skipping processing of own proposal");
                continue;
            }
            trace!("   processing proposal ...");
            let processed_message = group
                .process_message(&interop_group.crypto_provider, message)
                .map_err(into_status)?;
            trace!("       done");
            match processed_message.into_content() {
                ProcessedMessageContent::ApplicationMessage(_) => unreachable!(),
                ProcessedMessageContent::ProposalMessage(proposal) => {
                    group.store_pending_proposal(*proposal);
                }
                ProcessedMessageContent::ExternalJoinProposalMessage(_) => unreachable!(),
                ProcessedMessageContent::StagedCommitMessage(_) => unreachable!(),
            }
        }

        debug!("Deserializing `MlsMessageIn`.");
        let message =
            MlsMessageIn::tls_deserialize(&mut request.commit.as_slice()).map_err(|_| {
                error!("Failed to deserialize ciphertext");
                Status::aborted("failed to deserialize ciphertext")
            })?;
        debug!("Deserialized.");
        trace!(?message);

        debug!("Processing message.");
        let processed_message = group
            .process_message(&interop_group.crypto_provider, message)
            .map_err(into_status)?;
        debug!("Processed.");
        trace!(?processed_message);

        match processed_message.into_content() {
            ProcessedMessageContent::ApplicationMessage(_) => unreachable!(),
            ProcessedMessageContent::ProposalMessage(_) => unreachable!(),
            ProcessedMessageContent::ExternalJoinProposalMessage(_) => unreachable!(),
            ProcessedMessageContent::StagedCommitMessage(staged_commit) => {
                debug!(commit=?staged_commit, "Merging staged commit.");
                group
                    .merge_staged_commit(&interop_group.crypto_provider, *staged_commit)
                    .map_err(into_status)?;
            }
        }

        trace!(epoch=?group.epoch(), "New group state.");

        let epoch_authenticator = group.epoch_authenticator().as_slice().to_vec();

        let response = HandleCommitResponse {
            state_id: request.state_id,
            epoch_authenticator,
        };

        info!(?response, "Response");
        Ok(Response::new(response))
    }

    #[instrument(skip_all, fields(actor))]
    async fn handle_pending_commit(
        &self,
        request: Request<HandlePendingCommitRequest>,
    ) -> Result<Response<HandleCommitResponse>, Status> {
        let request = request.get_ref();
        info!(?request, "Request");

        let mut groups = self.groups.lock().unwrap();
        let interop_group = groups
            .get_mut(request.state_id as usize)
            .ok_or_else(|| Status::new(Code::InvalidArgument, "unknown state_id"))?;
        let group = &mut interop_group.group;

        Span::current().record("actor", bytes_to_string(group.own_identity().unwrap()));
        trace!(epoch=?group.epoch(), "Current group state.");

        trace!(commit=?group.pending_commit(), "Merging pending commit.");
        group
            .merge_pending_commit(&interop_group.crypto_provider)
            .map_err(|e| {
                trace!("Error merging pending commit: `{e:?}`");
                Status::aborted("failed to apply pending commits")
            })?;
        trace!(epoch=?group.epoch(), "New group state.");

        let epoch_authenticator = group.epoch_authenticator().as_slice().to_vec();
        let response = HandleCommitResponse {
            state_id: request.state_id,
            epoch_authenticator,
        };

        info!(?response, "Response");
        Ok(Response::new(response))
    }

<<<<<<< HEAD
    async fn re_init_proposal(
        &self,
        _request: tonic::Request<ReInitProposalRequest>,
    ) -> Result<tonic::Response<ProposalResponse>, tonic::Status> {
        Err(tonic::Status::unimplemented("Re-init is not implemented"))
=======
    #[instrument(skip_all, fields(actor))]
    async fn group_info(
        &self,
        request: Request<GroupInfoRequest>,
    ) -> Result<Response<GroupInfoResponse>, Status> {
        let request = request.get_ref();
        info!(?request, "Request");

        let mut groups = self.groups.lock().unwrap();
        let interop_group = groups
            .get_mut(request.state_id as usize)
            .ok_or_else(|| Status::new(Code::InvalidArgument, "unknown state_id"))?;
        let group = &mut interop_group.group;

        Span::current().record("actor", bytes_to_string(group.own_identity().unwrap()));

        let group_info = group
            .export_group_info(
                &interop_group.crypto_provider,
                &interop_group.signature_keys,
                !request.external_tree,
            )
            .unwrap();
        debug!("Group info exported.");
        trace!(?group_info);

        let ratchet_tree = if request.external_tree {
            group
                .export_ratchet_tree()
                .tls_serialize_detached()
                .map_err(|_| Status::internal("Unable to serialize ratchet tree."))?
        } else {
            vec![]
        };

        let response = GroupInfoResponse {
            group_info: group_info.tls_serialize_detached().unwrap(),
            ratchet_tree,
        };

        info!(?response, "Response");
        Ok(Response::new(response))
    }

    #[instrument(skip_all)]
    async fn external_psk_proposal(
        &self,
        request: Request<ExternalPskProposalRequest>,
    ) -> Result<Response<ProposalResponse>, Status> {
        let request = request.get_ref();
        info!(?request, "Request");

        let mut groups = self.groups.lock().unwrap();
        let interop_group = groups
            .get_mut(request.state_id as usize)
            .ok_or_else(|| Status::new(Code::InvalidArgument, "unknown state_id"))?;
        trace!("   in epoch {:?}", interop_group.group.epoch());
        trace!(
            "   actor {:x?}",
            String::from_utf8_lossy(interop_group.group.own_identity().unwrap())
        );

        let raw_psk_id = request.psk_id.clone();
        trace!("   psk_id {:x?}", raw_psk_id);
        let external_psk = Psk::External(ExternalPsk::new(raw_psk_id));

        let psk_id = PreSharedKeyId::new(
            interop_group.group.ciphersuite(),
            interop_group.crypto_provider.rand(),
            external_psk,
        )
        .map_err(|_| Status::internal("unable to create PreSharedKeyId from raw psk_id"))?;

        let proposal = interop_group
            .group
            .propose_external_psk(
                &interop_group.crypto_provider,
                &interop_group.signature_keys,
                psk_id,
            )
            .map_err(|_| Status::internal("failed to generate psk proposal"))?;

        // Store the proposal for potential future use.
        interop_group.messages_out.push(proposal.clone().into());

        // trace!("   proposal: {proposal:#x?}");
        let proposal = proposal.to_bytes().unwrap();

        let response = ProposalResponse { proposal };

        info!(?response, "Response");
        Ok(Response::new(response))
    }

    #[instrument(skip_all, fields(actor))]
    async fn resumption_psk_proposal(
        &self,
        _request: Request<ResumptionPskProposalRequest>,
    ) -> Result<Response<ProposalResponse>, Status> {
        Err(Status::unimplemented("Resumption PSK is not implemented"))
    }

    #[instrument(skip_all, fields(actor))]
    async fn group_context_extensions_proposal(
        &self,
        _request: Request<GroupContextExtensionsProposalRequest>,
    ) -> Result<Response<ProposalResponse>, Status> {
        Err(Status::unimplemented(
            "Group context extension is not implemented yet",
        ))
>>>>>>> 869d3b7d
    }

    async fn re_init_commit(
        &self,
        _: Request<CommitRequest>,
    ) -> Result<Response<CommitResponse>, Status> {
        todo!()
    }

    async fn handle_pending_re_init_commit(
        &self,
        _: Request<HandlePendingCommitRequest>,
    ) -> Result<Response<HandleReInitCommitResponse>, Status> {
        todo!()
    }

    async fn handle_re_init_commit(
        &self,
        _: Request<HandleCommitRequest>,
    ) -> Result<Response<HandleReInitCommitResponse>, Status> {
        todo!()
    }

    async fn re_init_welcome(
        &self,
        _: Request<ReInitWelcomeRequest>,
    ) -> Result<Response<CreateSubgroupResponse>, Status> {
        todo!()
    }

    async fn handle_re_init_welcome(
        &self,
        _: Request<HandleReInitWelcomeRequest>,
    ) -> Result<Response<JoinGroupResponse>, Status> {
        todo!()
    }

    async fn create_branch(
        &self,
        _: Request<CreateBranchRequest>,
    ) -> Result<Response<CreateSubgroupResponse>, Status> {
        todo!()
    }

    async fn handle_branch(
        &self,
        _: Request<HandleBranchRequest>,
    ) -> Result<Response<HandleBranchResponse>, Status> {
        todo!()
    }

    async fn new_member_add_proposal(
        &self,
        _: Request<NewMemberAddProposalRequest>,
    ) -> Result<Response<NewMemberAddProposalResponse>, Status> {
        todo!()
    }

    async fn create_external_signer(
        &self,
        _: Request<CreateExternalSignerRequest>,
    ) -> Result<Response<CreateExternalSignerResponse>, Status> {
        todo!()
    }

    async fn add_external_signer(
        &self,
        _: Request<AddExternalSignerRequest>,
    ) -> Result<Response<ProposalResponse>, Status> {
        todo!()
    }

    async fn external_signer_proposal(
        &self,
        _: Request<ExternalSignerProposalRequest>,
    ) -> Result<Response<ProposalResponse>, Status> {
        todo!()
    }

<<<<<<< HEAD
    async fn free(&self, _: Request<FreeRequest>) -> Result<Response<FreeResponse>, Status> {
        todo!()
=======
    async fn free(&self, _request: Request<FreeRequest>) -> Result<Response<FreeResponse>, Status> {
        log::debug!("Got Free request");
        let response = FreeResponse {};
        Ok(Response::new(response))
>>>>>>> 869d3b7d
    }
}

#[derive(Parser)]
struct Opts {
    #[clap(long, default_value = "[::1]")]
    host: String,

    #[clap(short, long, default_value = "50051")]
    port: u16,
}

#[tokio::main]
async fn main() -> Result<(), Box<dyn std::error::Error>> {
    tracing_subscriber::fmt()
        .with_env_filter(EnvFilter::from_default_env())
        .with_target(false)
        .with_file(true)
        .with_line_number(true)
        .without_time()
        .init();

    let opts = Opts::parse();
    let addr = format!("{}:{}", opts.host, opts.port).parse().unwrap();
    let mls_client_impl = MlsClientImpl::new();

    info!(%addr, "Listening");

    Server::builder()
        .add_service(MlsClientServer::new(mls_client_impl))
        .serve(addr)
        .await?;

    Ok(())
}<|MERGE_RESOLUTION|>--- conflicted
+++ resolved
@@ -453,54 +453,7 @@
         ))
     }
 
-<<<<<<< HEAD
-    async fn group_info(
-        &self,
-        request: tonic::Request<GroupInfoRequest>,
-    ) -> Result<tonic::Response<GroupInfoResponse>, tonic::Status> {
-        log::debug!("Getting group info");
-        let obj = request.get_ref();
-
-        let mut groups = self.groups.lock().unwrap();
-        let interop_group = groups
-            .get_mut(obj.state_id as usize)
-            .ok_or_else(|| tonic::Status::new(tonic::Code::InvalidArgument, "unknown state_id"))?;
-        log::trace!("   in epoch {:?}", interop_group.group.epoch());
-        log::trace!(
-            "   actor {:x?}",
-            String::from_utf8_lossy(interop_group.group.own_identity().unwrap())
-        );
-
-        let group_info = interop_group
-            .group
-            .export_group_info(
-                &interop_group.crypto_provider,
-                &interop_group.signature_keys,
-                !obj.external_tree,
-            )
-            .map_err(|_| tonic::Status::internal("Unable to export group info from the group"))?
-            .tls_serialize_detached()
-            .map_err(|_| tonic::Status::internal("Unable to serialize group info message."))?;
-
-        let ratchet_tree = if obj.external_tree {
-            interop_group
-                .group
-                .export_ratchet_tree()
-                .tls_serialize_detached()
-                .map_err(|_| tonic::Status::internal("Unable to serialize ratchet tree."))?
-        } else {
-            vec![]
-        };
-
-        Ok(Response::new(GroupInfoResponse {
-            group_info,
-            ratchet_tree,
-        }))
-    }
-
-=======
-    #[instrument(skip_all)]
->>>>>>> 869d3b7d
+    #[instrument(skip_all)]
     async fn state_auth(
         &self,
         request: Request<StateAuthRequest>,
@@ -873,70 +826,6 @@
         Ok(Response::new(response))
     }
 
-<<<<<<< HEAD
-    async fn external_psk_proposal(
-        &self,
-        request: tonic::Request<ExternalPskProposalRequest>,
-    ) -> Result<tonic::Response<ProposalResponse>, tonic::Status> {
-        log::debug!("Create external PSK proposal");
-        let psk_proposal_request = request.get_ref();
-
-        let mut groups = self.groups.lock().unwrap();
-        let interop_group = groups
-            .get_mut(psk_proposal_request.state_id as usize)
-            .ok_or_else(|| tonic::Status::new(tonic::Code::InvalidArgument, "unknown state_id"))?;
-        log::trace!("   in epoch {:?}", interop_group.group.epoch());
-        log::trace!(
-            "   actor {:x?}",
-            String::from_utf8_lossy(interop_group.group.own_identity().unwrap())
-        );
-
-        let raw_psk_id = psk_proposal_request.psk_id.clone();
-        log::trace!("   psk_id {:x?}", raw_psk_id);
-        let external_psk = Psk::External(ExternalPsk::new(raw_psk_id));
-
-        let psk_id = PreSharedKeyId::new(
-            interop_group.group.ciphersuite(),
-            interop_group.crypto_provider.rand(),
-            external_psk,
-        )
-        .map_err(|_| Status::internal("unable to create PreSharedKeyId from raw psk_id"))?;
-
-        let proposal = interop_group
-            .group
-            .propose_external_psk(
-                &interop_group.crypto_provider,
-                &interop_group.signature_keys,
-                psk_id,
-            )
-            .map_err(|_| tonic::Status::internal("failed to generate psk proposal"))?;
-
-        // Store the proposal for potential future use.
-        interop_group.messages_out.push(proposal.clone().into());
-
-        // log::trace!("   proposal: {proposal:#x?}");
-        let proposal = proposal.to_bytes().unwrap();
-
-        Ok(Response::new(ProposalResponse { proposal }))
-    }
-
-    async fn resumption_psk_proposal(
-        &self,
-        _request: tonic::Request<ResumptionPskProposalRequest>,
-    ) -> Result<tonic::Response<ProposalResponse>, tonic::Status> {
-        Err(tonic::Status::unimplemented(
-            "Resumption PSK is not implemented",
-        ))
-    }
-
-    async fn group_context_extensions_proposal(
-        &self,
-        _request: tonic::Request<GroupContextExtensionsProposalRequest>,
-    ) -> Result<tonic::Response<ProposalResponse>, tonic::Status> {
-        Err(tonic::Status::unimplemented(
-            "Group context extension is not implemented yet",
-        ))
-=======
     #[instrument(skip_all)]
     async fn re_init_proposal(
         &self,
@@ -949,7 +838,6 @@
 
         info!(?response, "Response");
         Err(response)
->>>>>>> 869d3b7d
     }
 
     #[instrument(skip_all, fields(actor))]
@@ -1164,13 +1052,6 @@
         Ok(Response::new(response))
     }
 
-<<<<<<< HEAD
-    async fn re_init_proposal(
-        &self,
-        _request: tonic::Request<ReInitProposalRequest>,
-    ) -> Result<tonic::Response<ProposalResponse>, tonic::Status> {
-        Err(tonic::Status::unimplemented("Re-init is not implemented"))
-=======
     #[instrument(skip_all, fields(actor))]
     async fn group_info(
         &self,
@@ -1281,7 +1162,6 @@
         Err(Status::unimplemented(
             "Group context extension is not implemented yet",
         ))
->>>>>>> 869d3b7d
     }
 
     async fn re_init_commit(
@@ -1361,15 +1241,10 @@
         todo!()
     }
 
-<<<<<<< HEAD
-    async fn free(&self, _: Request<FreeRequest>) -> Result<Response<FreeResponse>, Status> {
-        todo!()
-=======
     async fn free(&self, _request: Request<FreeRequest>) -> Result<Response<FreeResponse>, Status> {
         log::debug!("Got Free request");
         let response = FreeResponse {};
         Ok(Response::new(response))
->>>>>>> 869d3b7d
     }
 }
 
