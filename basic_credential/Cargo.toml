--- conflicted
+++ resolved
@@ -16,11 +16,7 @@
 
 # Rust Crypto
 ed25519-dalek = { version = "1.0" }
-<<<<<<< HEAD
 p256 = { version = "0.13", features = ["ecdsa-core"] }
-=======
-p256 = { version = "0.13" }
->>>>>>> eaad1137
 rand-07 = {version = "0.7", package = "rand" } # only needed because of ed25519-dalek
 rand = "0.8"
 
