--- conflicted
+++ resolved
@@ -8,11 +8,8 @@
   pull_request:
     branches:
       - main
-<<<<<<< HEAD
       - konrad/treesync
-=======
   workflow_dispatch:
->>>>>>> 92cdb6f0
 
 env:
   CARGO_TERM_COLOR: always
