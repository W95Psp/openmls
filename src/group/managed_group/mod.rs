--- conflicted
+++ resolved
@@ -14,11 +14,8 @@
 use crate::tree::node::Node;
 use crate::{
     credentials::{Credential, CredentialBundle},
-<<<<<<< HEAD
     key_store::KeyStore,
-=======
     schedule::ResumptionSecret,
->>>>>>> 47fa961d
 };
 
 use std::collections::HashMap;
