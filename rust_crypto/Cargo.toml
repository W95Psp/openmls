[package]
name = "rust_crypto"
version = "0.1.0"
edition = "2018"

[dependencies]
openmls_traits = { version = "0.1", path = "../traits" }
sha2 = { version = "0.9" }
aes-gcm = { version = "0.9" }
chacha20poly1305 = { version = "0.9" }
hmac = { version = "0.11" }
ed25519-dalek = { version = "1.0" }
rand-07 = {version = "0.7", package = "rand" } # only needed because of ed25519-dalek
p256 = { version = "0.9" }
hkdf = { version = "0.11" }
rand = "0.8"
rand_chacha = { version = "0.3" }
<<<<<<< HEAD
hpke = { version = "0.0.12", package = "hpke-rs", default-features = false, features = ["hazmat", "serialization"] }
hpke-rs-crypto = { version = "0.1.0" }
hpke-rs-rust-crypto = { version = "0.1.0" }
=======
hpke = { version = "0.1.0-pre.1", package = "hpke-rs", default-features = false, features = ["hazmat", "serialization"] }
hpke-rs-crypto = { version = "0.1.1-pre.1" }
hpke-rs-rust-crypto = { version = "0.1.1-pre.1" }
>>>>>>> 3f75a1d5
<|MERGE_RESOLUTION|>--- conflicted
+++ resolved
@@ -15,12 +15,6 @@
 hkdf = { version = "0.11" }
 rand = "0.8"
 rand_chacha = { version = "0.3" }
-<<<<<<< HEAD
-hpke = { version = "0.0.12", package = "hpke-rs", default-features = false, features = ["hazmat", "serialization"] }
-hpke-rs-crypto = { version = "0.1.0" }
-hpke-rs-rust-crypto = { version = "0.1.0" }
-=======
 hpke = { version = "0.1.0-pre.1", package = "hpke-rs", default-features = false, features = ["hazmat", "serialization"] }
 hpke-rs-crypto = { version = "0.1.1-pre.1" }
-hpke-rs-rust-crypto = { version = "0.1.1-pre.1" }
->>>>>>> 3f75a1d5
+hpke-rs-rust-crypto = { version = "0.1.1-pre.1" }