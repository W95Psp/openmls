use openmls::{
    group::{EmptyInputError, InnerState},
    prelude::*,
};

use lazy_static::lazy_static;
use openmls_rust_crypto::OpenMlsRustCrypto;
use openmls_traits::{key_store::OpenMlsKeyStore, types::SignatureScheme, OpenMlsCryptoProvider};
use std::fs::File;

lazy_static! {
    static ref TEMP_DIR: tempfile::TempDir =
        tempfile::tempdir().expect("Error creating temp directory");
}

fn own_identity(managed_group: &ManagedGroup) -> Vec<u8> {
    match managed_group.credential() {
        Ok(credential) => credential.identity().to_vec(),
        Err(_) => "us".as_bytes().to_vec(),
    }
}

fn generate_credential_bundle(
    identity: Vec<u8>,
    credential_type: CredentialType,
    signature_scheme: SignatureScheme,
    backend: &impl OpenMlsCryptoProvider,
) -> Result<Credential, CredentialError> {
    let cb = CredentialBundle::new(identity, credential_type, signature_scheme, backend)?;
    let credential = cb.credential().clone();
    backend
        .key_store()
        .store(credential.signature_key(), &cb)
        .unwrap();
    Ok(credential)
}

fn generate_key_package_bundle(
    ciphersuites: &[CiphersuiteName],
    credential: &Credential,
    extensions: Vec<Extension>,
    backend: &impl OpenMlsCryptoProvider,
) -> Result<KeyPackage, KeyPackageError> {
    let credential_bundle = backend
        .key_store()
        .read(credential.signature_key())
        .unwrap();
    let kpb = KeyPackageBundle::new(ciphersuites, &credential_bundle, backend, extensions)?;
    let kp = kpb.key_package().clone();
    backend
        .key_store()
        .store(&kp.hash(backend).expect("Could not hash KeyPackage."), &kpb)
        .unwrap();
    Ok(kp)
}

/// Save the group state
/// `(managed_group: &ManagedGroup)`
fn save(managed_group: &mut ManagedGroup) {
    let name = String::from_utf8(own_identity(managed_group))
        .expect("Could not create name from identity")
        .to_lowercase();
    let path = TEMP_DIR
        .path()
        .join(format!("test_managed_group_{}.json", &name));
    let out_file = &mut File::create(path).expect("Could not create file");
    managed_group
        .save(out_file)
        .expect("Could not write group state to file");
}

// The following enables the OpenMlsEvercrypt provider on machines that support
// it. This is a basic check to ensure that the provider generally works.
// TODO: #520 - Better tests for Evercrypt backend
#[cfg(all(
    target_arch = "x86_64",
    not(target_os = "macos"),
    not(target_family = "wasm")
))]
use evercrypt_backend::OpenMlsEvercrypt;
#[cfg(all(
    target_arch = "x86_64",
    not(target_os = "macos"),
    not(target_family = "wasm")
))]
fn crypto() -> impl OpenMlsCryptoProvider {
    OpenMlsEvercrypt::default()
}

#[cfg(any(
    not(target_arch = "x86_64"),
    target_os = "macos",
    target_family = "wasm"
))]
fn crypto() -> impl OpenMlsCryptoProvider {
    OpenMlsRustCrypto::default()
}

/// This test simulates various group operations like Add, Update, Remove in a
/// small group
///  - Alice creates a group
///  - Alice adds Bob
///  - Alice sends a message to Bob
///  - Bob updates and commits
///  - Alice updates and commits
///  - Bob adds Charlie
///  - Charlie sends a message to the group
///  - Charlie updates and commits
///  - Charlie removes Bob
///  - Alice removes Charlie and adds Bob
///  - Bob leaves
///  - Test saving the group state
#[test]
fn managed_group_operations() {
    let crypto = crypto();
    for ciphersuite in Config::supported_ciphersuites() {
        for wire_format in vec![WireFormat::MlsPlaintext, WireFormat::MlsCiphertext].into_iter() {
            let group_id = GroupId::from_slice(b"Test Group");

            // Generate credential bundles
            let alice_credential = generate_credential_bundle(
                "Alice".into(),
                CredentialType::Basic,
                ciphersuite.signature_scheme(),
                &crypto,
            )
            .unwrap();

            let bob_credential = generate_credential_bundle(
                "Bob".into(),
                CredentialType::Basic,
                ciphersuite.signature_scheme(),
                &crypto,
            )
            .unwrap();

            let charlie_credential = generate_credential_bundle(
                "Charlie".into(),
                CredentialType::Basic,
                ciphersuite.signature_scheme(),
                &crypto,
            )
            .unwrap();

            // Generate KeyPackages
            let alice_key_package = generate_key_package_bundle(
                &[ciphersuite.name()],
                &alice_credential,
                vec![],
                &crypto,
            )
            .unwrap();

            let bob_key_package = generate_key_package_bundle(
                &[ciphersuite.name()],
                &bob_credential,
                vec![],
                &crypto,
            )
            .unwrap();

            // Define the managed group configuration

            let managed_group_config = ManagedGroupConfig::builder()
                .wire_format(wire_format)
                .build();

            // === Alice creates a group ===
            let mut alice_group = ManagedGroup::new(
                &crypto,
                &managed_group_config,
                group_id,
                &alice_key_package
                    .hash(&crypto)
                    .expect("Could not hash KeyPackage."),
            )
            .unwrap();

            // === Alice adds Bob ===
            let (queued_message, welcome) =
                match alice_group.add_members(&crypto, &[bob_key_package]) {
                    Ok((qm, welcome)) => (qm, welcome),
                    Err(e) => panic!("Could not add member to group: {:?}", e),
                };

            let unverified_message = alice_group
                .parse_message(queued_message.clone().into(), &crypto)
                .expect("Could not parse message.");

            // Check that Alice is the sender of the message
            assert_eq!(
                unverified_message
                    .credential()
                    .expect("Expected a credential."),
                &alice_credential
            );

<<<<<<< HEAD
            // Since the add also triggered an update, we expect this to be the
            // last event in the queue. We expect this update to be from alice.
            match events.pop().expect("Expected an event to be returned") {
                GroupEvent::MemberUpdated(member_updated_event) => {
                    assert_eq!(member_updated_event.updated_member(), &alice_credential);
                }
                _ => unreachable!("Expected a MemberUpdated event"),
            }
            // Finally, we expect the event queue to contain an even reflecting
            // the fact that bob was indeed added by alice.
            // TODO 524: Inspect the staged Commit
            /*
            match events.pop().expect("Expected an event to be returned") {
                GroupEvent::MemberAdded(member_added_event) => {
                    assert_eq!(member_added_event.sender(), &alice_credential);
                    assert_eq!(member_added_event.added_member(), &bob_credential);
                }
                _ => unreachable!("Expected a MemberAdded event"),
=======
            let alice_processed_message = alice_group
                .process_unverified_message(unverified_message, None, &crypto)
                .expect("Could not process unverified message.");

            // Check that we received the correct proposals
            if let ProcessedMessage::StagedCommitMessage(staged_commit) = alice_processed_message {
                let add = staged_commit
                    .add_proposals()
                    .next()
                    .expect("Expected a proposal.");
                // Check that Bob was added
                assert_eq!(
                    add.add_proposal().key_package().credential(),
                    &bob_credential
                );
                // Check that Alice added Bob
                // TODO #575: Replace this with the adequate API call
                assert_eq!(add.sender().to_leaf_index(), LeafIndex::from(0u32));
                // Merge staged Commit
                alice_group
                    .merge_staged_commit(*staged_commit)
                    .expect("Could not merge Commit.");
            } else {
                unreachable!("Expected a StagedCommit.");
>>>>>>> 3f75a1d5
            }
            */

            // Check that the group now has two members
            assert_eq!(alice_group.members().len(), 2);

            // Check that Alice & Bob are the members of the group
            let members = alice_group.members();
            assert_eq!(members[0].identity(), b"Alice");
            assert_eq!(members[1].identity(), b"Bob");

            let mut bob_group = ManagedGroup::new_from_welcome(
                &crypto,
                &managed_group_config,
                welcome,
                Some(alice_group.export_ratchet_tree()),
            )
            .expect("Error creating group from Welcome");

            // Make sure that both groups have the same members
            assert_eq!(alice_group.members(), bob_group.members());

            // Make sure that both groups have the same authentication secret
            assert_eq!(
                alice_group.authentication_secret(),
                bob_group.authentication_secret()
            );

            // === Alice sends a message to Bob ===
            let message_alice = b"Hi, I'm Alice!";
            let queued_message = alice_group
                .create_message(&crypto, message_alice)
                .expect("Error creating application message");

            let unverified_message = bob_group
                .parse_message(queued_message.clone().into(), &crypto)
                .expect("Could not parse message.");
            let processed_message = bob_group
                .process_unverified_message(unverified_message, None, &crypto)
                .expect("Could not process unverified message.");

            // Check that we received the correct message
            if let ProcessedMessage::ApplicationMessage(application_message) = processed_message {
                // Check the message
                assert_eq!(application_message.message(), message_alice);
                // Check that Alice sent the message
                // TODO #575: Replace this with the adequate API call
                assert_eq!(
                    application_message.sender().to_leaf_index(),
                    LeafIndex::from(0u32)
                );
            } else {
                unreachable!("Expected an ApplicationMessage.");
            }

            // === Bob updates and commits ===
            let (queued_message, welcome_option) = match bob_group.self_update(&crypto, None) {
                Ok(qm) => qm,
                Err(e) => panic!("Error performing self-update: {:?}", e),
            };

            let unverified_message = alice_group
                .parse_message(queued_message.clone().into(), &crypto)
                .expect("Could not parse message.");
            let alice_processed_message = alice_group
                .process_unverified_message(unverified_message, None, &crypto)
                .expect("Could not process unverified message.");
            let unverified_message = bob_group
                .parse_message(queued_message.clone().into(), &crypto)
                .expect("Could not parse message.");
            let bob_processed_message = bob_group
                .process_unverified_message(unverified_message, None, &crypto)
                .expect("Could not process unverified message.");

            // Check that we received the correct proposals
            if let ProcessedMessage::StagedCommitMessage(staged_commit) = alice_processed_message {
                let update = staged_commit
                    .update_proposals()
                    .next()
                    .expect("Expected a proposal.");
                // Check that Bob updated
                assert_eq!(
                    update.update_proposal().key_package().credential(),
                    &bob_credential
                );
                // Check that Alice added Bob
                // TODO #575: Replace this with the adequate API call
                assert_eq!(update.sender().to_leaf_index(), LeafIndex::from(1u32));
                // Merge staged Commit
                alice_group
                    .merge_staged_commit(*staged_commit)
                    .expect("Could not merge Commit.");
            } else {
                unreachable!("Expected a StagedCommit.");
            }

            // Merge Commit
            if let ProcessedMessage::StagedCommitMessage(staged_commit) = bob_processed_message {
                bob_group
                    .merge_staged_commit(*staged_commit)
                    .expect("Could not merge StagedCommit");
            } else {
                unreachable!("Expected a StagedCommit.");
            }

            // Check we didn't receive a Welcome message
            assert!(welcome_option.is_none());

            // Check that both groups have the same state
            assert_eq!(
                alice_group.export_secret(&crypto, "", &[], 32),
                bob_group.export_secret(&crypto, "", &[], 32)
            );

            // Make sure that both groups have the same public tree
            assert_eq!(
                alice_group.export_ratchet_tree(),
                bob_group.export_ratchet_tree()
            );

            // === Alice updates and commits ===
            let queued_message = match alice_group.propose_self_update(&crypto, None) {
                Ok(qm) => qm,
                Err(e) => panic!("Error performing self-update: {:?}", e),
            };
            let unverified_message = alice_group
                .parse_message(queued_message.clone().into(), &crypto)
                .expect("Could not parse message.");
            let alice_processed_message = alice_group
                .process_unverified_message(unverified_message, None, &crypto)
                .expect("Could not process unverified message.");
            let unverified_message = bob_group
                .parse_message(queued_message.clone().into(), &crypto)
                .expect("Could not parse message.");
            let bob_processed_message = bob_group
                .process_unverified_message(unverified_message, None, &crypto)
                .expect("Could not process unverified message.");

            // Check that we received the correct proposals
            if let ProcessedMessage::ProposalMessage(staged_proposal) = alice_processed_message {
                if let Proposal::Update(ref update_proposal) = staged_proposal.proposal() {
                    // Check that Alice updated
                    assert_eq!(
                        update_proposal.key_package().credential(),
                        &alice_credential
                    );
                    // Store proposal
                    alice_group.store_pending_proposal(*staged_proposal.clone());
                } else {
                    unreachable!("Expected a Proposal.");
                }

                // Check that Alice added bob
                // TODO #575: Replace this with the adequate API call
                assert_eq!(
                    staged_proposal.sender().to_leaf_index(),
                    LeafIndex::from(0u32)
                );
            } else {
                unreachable!("Expected a StagedProposal.");
            }

            // Merge Commit
            if let ProcessedMessage::ProposalMessage(staged_proposal) = bob_processed_message {
                bob_group.store_pending_proposal(*staged_proposal);
            } else {
                unreachable!("Expected a StagedProposal.");
            }

            let (queued_message, _welcome_option) =
                match alice_group.commit_to_pending_proposals(&crypto) {
                    Ok(qm) => qm,
                    Err(e) => panic!("Error performing self-update: {:?}", e),
                };
            let unverified_message = alice_group
                .parse_message(queued_message.clone().into(), &crypto)
                .expect("Could not parse message.");
            let alice_processed_message = alice_group
                .process_unverified_message(unverified_message, None, &crypto)
                .expect("Could not process unverified message.");
            let unverified_message = bob_group
                .parse_message(queued_message.clone().into(), &crypto)
                .expect("Could not parse message.");
            let bob_processed_message = bob_group
                .process_unverified_message(unverified_message, None, &crypto)
                .expect("Could not process unverified message.");

            // Check that we received the correct proposals
            if let ProcessedMessage::StagedCommitMessage(staged_commit) = alice_processed_message {
                let update = staged_commit
                    .update_proposals()
                    .next()
                    .expect("Expected a proposal.");
                // Check that Alice updated
                assert_eq!(
                    update.update_proposal().key_package().credential(),
                    &alice_credential
                );
                // Check that Alice added Bob
                // TODO #575: Replace this with the adequate API call
                assert_eq!(update.sender().to_leaf_index(), LeafIndex::from(0u32));
                // Merge staged Commit
                alice_group
                    .merge_staged_commit(*staged_commit)
                    .expect("Could not merge Commit.");
            } else {
                unreachable!("Expected a StagedCommit.");
            }

            // Merge Commit
            if let ProcessedMessage::StagedCommitMessage(staged_commit) = bob_processed_message {
                bob_group
                    .merge_staged_commit(*staged_commit)
                    .expect("Could not merge StagedCommit");
            } else {
                unreachable!("Expected a StagedCommit.");
            }

            // Check that both groups have the same state
            assert_eq!(
                alice_group.export_secret(&crypto, "", &[], 32),
                bob_group.export_secret(&crypto, "", &[], 32)
            );

            // Make sure that both groups have the same public tree
            assert_eq!(
                alice_group.export_ratchet_tree(),
                bob_group.export_ratchet_tree()
            );

            // === Bob adds Charlie ===
            let charlie_key_package = generate_key_package_bundle(
                &[ciphersuite.name()],
                &charlie_credential,
                vec![],
                &crypto,
            )
            .unwrap();

            let (queued_message, welcome) =
                match bob_group.add_members(&crypto, &[charlie_key_package]) {
                    Ok((qm, welcome)) => (qm, welcome),
                    Err(e) => panic!("Could not add member to group: {:?}", e),
                };

            let unverified_message = alice_group
                .parse_message(queued_message.clone().into(), &crypto)
                .expect("Could not parse message.");
            let alice_processed_message = alice_group
                .process_unverified_message(unverified_message, None, &crypto)
                .expect("Could not process unverified message.");
            let unverified_message = bob_group
                .parse_message(queued_message.clone().into(), &crypto)
                .expect("Could not parse message.");
            let bob_processed_message = bob_group
                .process_unverified_message(unverified_message, None, &crypto)
                .expect("Could not process unverified message.");

            // Merge Commit
            if let ProcessedMessage::StagedCommitMessage(staged_commit) = alice_processed_message {
                alice_group
                    .merge_staged_commit(*staged_commit)
                    .expect("Could not merge StagedCommit");
            } else {
                unreachable!("Expected a StagedCommit.");
            }

            // Merge Commit
            if let ProcessedMessage::StagedCommitMessage(staged_commit) = bob_processed_message {
                bob_group
                    .merge_staged_commit(*staged_commit)
                    .expect("Could not merge StagedCommit");
            } else {
                unreachable!("Expected a StagedCommit.");
            }

            let mut charlie_group = ManagedGroup::new_from_welcome(
                &crypto,
                &managed_group_config,
                welcome,
                Some(bob_group.export_ratchet_tree()),
            )
            .expect("Error creating group from Welcome");

            // Make sure that all groups have the same public tree
            assert_eq!(
                alice_group.export_ratchet_tree(),
                bob_group.export_ratchet_tree(),
            );
            assert_eq!(
                alice_group.export_ratchet_tree(),
                charlie_group.export_ratchet_tree()
            );

            // Check that Alice, Bob & Charlie are the members of the group
            let members = alice_group.members();
            assert_eq!(members[0].identity(), b"Alice");
            assert_eq!(members[1].identity(), b"Bob");
            assert_eq!(members[2].identity(), b"Charlie");

            // === Charlie sends a message to the group ===
            let message_charlie = b"Hi, I'm Charlie!";
            let queued_message = charlie_group
                .create_message(&crypto, message_charlie)
                .expect("Error creating application message");

            let unverified_message = alice_group
                .parse_message(queued_message.clone().into(), &crypto)
                .expect("Could not parse message.");
            let _alice_processed_message = alice_group
                .process_unverified_message(unverified_message, None, &crypto)
                .expect("Could not process unverified message.");
            let unverified_message = bob_group
                .parse_message(queued_message.clone().into(), &crypto)
                .expect("Could not parse message.");
            let _bob_processed_message = bob_group
                .process_unverified_message(unverified_message, None, &crypto)
                .expect("Could not process unverified message.");

            // === Charlie updates and commits ===
            let (queued_message, welcome_option) = match charlie_group.self_update(&crypto, None) {
                Ok(qm) => qm,
                Err(e) => panic!("Error performing self-update: {:?}", e),
            };

            let unverified_message = alice_group
                .parse_message(queued_message.clone().into(), &crypto)
                .expect("Could not parse message.");
            let alice_processed_message = alice_group
                .process_unverified_message(unverified_message, None, &crypto)
                .expect("Could not process unverified message.");
            let unverified_message = bob_group
                .parse_message(queued_message.clone().into(), &crypto)
                .expect("Could not parse message.");
            let bob_processed_message = bob_group
                .process_unverified_message(unverified_message, None, &crypto)
                .expect("Could not process unverified message.");
            let unverified_message = charlie_group
                .parse_message(queued_message.clone().into(), &crypto)
                .expect("Could not parse message.");
            let charlie_processed_message = charlie_group
                .process_unverified_message(unverified_message, None, &crypto)
                .expect("Could not process unverified message.");

            // Merge Commit
            if let ProcessedMessage::StagedCommitMessage(staged_commit) = alice_processed_message {
                alice_group
                    .merge_staged_commit(*staged_commit)
                    .expect("Could not merge StagedCommit");
            } else {
                unreachable!("Expected a StagedCommit.");
            }

            // Merge Commit
            if let ProcessedMessage::StagedCommitMessage(staged_commit) = bob_processed_message {
                bob_group
                    .merge_staged_commit(*staged_commit)
                    .expect("Could not merge StagedCommit");
            } else {
                unreachable!("Expected a StagedCommit.");
            }

            // Merge Commit
            if let ProcessedMessage::StagedCommitMessage(staged_commit) = charlie_processed_message
            {
                charlie_group
                    .merge_staged_commit(*staged_commit)
                    .expect("Could not merge StagedCommit");
            } else {
                unreachable!("Expected a StagedCommit.");
            }

            // Check we didn't receive a Welcome message
            assert!(welcome_option.is_none());

            // Check that all groups have the same state
            assert_eq!(
                alice_group.export_secret(&crypto, "", &[], 32),
                bob_group.export_secret(&crypto, "", &[], 32)
            );
            assert_eq!(
                alice_group.export_secret(&crypto, "", &[], 32),
                charlie_group.export_secret(&crypto, "", &[], 32)
            );

            // Make sure that all groups have the same public tree
            assert_eq!(
                alice_group.export_ratchet_tree(),
                bob_group.export_ratchet_tree(),
            );
            assert_eq!(
                alice_group.export_ratchet_tree(),
                charlie_group.export_ratchet_tree()
            );

            // === Charlie removes Bob ===
            let (queued_message, welcome_option) = charlie_group
                .remove_members(&crypto, &[1])
                .expect("Could not remove member from group.");

            // Check that Bob's group is still active
            assert!(bob_group.is_active());

<<<<<<< HEAD
            let _alice_events = alice_group
                .process_message(queued_messages.clone().into(), &crypto)
                .expect("The group is no longer active");
            let _bob_events = bob_group
                .process_message(queued_messages.clone().into(), &crypto)
                .expect("The group is no longer active");
            charlie_group
                .process_message(queued_messages.clone().into(), &crypto)
                .expect("The group is no longer active");

            // Check that we receive the correct event for Alice
            // TODO 524: Inspect the staged Commit
            /*
            match alice_events
                .first()
                .expect("Expected an event to be returned")
            {
                GroupEvent::MemberRemoved(member_removed_event) => {
                    match member_removed_event.removal() {
                        Removal::TheyWereRemovedBy(leaver, remover) => {
                            assert_eq!(remover, &charlie_credential);
                            assert_eq!(leaver, &bob_credential);
                        }
                        _ => {
                            unreachable!("We should not be here")
                        }
                    }
                }
                _ => unreachable!("Expected a MemberRemoved event"),
            }


            // Check that we receive the correct event for Bob
            match bob_events
                .first()
                .expect("Expected an event to be returned")
=======
            let unverified_message = alice_group
                .parse_message(queued_message.clone().into(), &crypto)
                .expect("Could not parse message.");
            let alice_processed_message = alice_group
                .process_unverified_message(unverified_message, None, &crypto)
                .expect("Could not process unverified message.");
            let unverified_message = bob_group
                .parse_message(queued_message.clone().into(), &crypto)
                .expect("Could not parse message.");
            let bob_processed_message = bob_group
                .process_unverified_message(unverified_message, None, &crypto)
                .expect("Could not process unverified message.");
            let unverified_message = charlie_group
                .parse_message(queued_message.clone().into(), &crypto)
                .expect("Could not parse message.");
            let charlie_processed_message = charlie_group
                .process_unverified_message(unverified_message, None, &crypto)
                .expect("Could not process unverified message.");

            // Check that we receive the correct proposal for Alice
            if let ProcessedMessage::StagedCommitMessage(staged_commit) = alice_processed_message {
                let remove = staged_commit
                    .remove_proposals()
                    .next()
                    .expect("Expected a proposal.");
                // Check that Bob was removed
                // TODO #575: Replace this with the adequate API call
                assert_eq!(remove.remove_proposal().removed(), 1u32);
                // Check that Charlie removed Bob
                // TODO #575: Replace this with the adequate API call
                assert_eq!(remove.sender().to_leaf_index(), LeafIndex::from(2u32));
                // Merge staged Commit
                alice_group
                    .merge_staged_commit(*staged_commit)
                    .expect("Could not merge Commit.");
            } else {
                unreachable!("Expected a StagedCommit.");
            }

            // Check that we receive the correct proposal for Alice
            if let ProcessedMessage::StagedCommitMessage(staged_commit) = bob_processed_message {
                let remove = staged_commit
                    .remove_proposals()
                    .next()
                    .expect("Expected a proposal.");
                // Check that Bob was removed
                // TODO #575: Replace this with the adequate API call
                assert_eq!(remove.remove_proposal().removed(), 1u32);
                // Check that Charlie removed Bob
                // TODO #575: Replace this with the adequate API call
                assert_eq!(remove.sender().to_leaf_index(), LeafIndex::from(2u32));
                // Merge staged Commit
                bob_group
                    .merge_staged_commit(*staged_commit)
                    .expect("Could not merge Commit.");
            } else {
                unreachable!("Expected a StagedCommit.");
            }

            // Merge Commit
            if let ProcessedMessage::StagedCommitMessage(staged_commit) = charlie_processed_message
>>>>>>> 3f75a1d5
            {
                charlie_group
                    .merge_staged_commit(*staged_commit)
                    .expect("Could not merge StagedCommit");
            } else {
                unreachable!("Expected a StagedCommit.");
            }
            */

            // Check we didn't receive a Welcome message
            assert!(welcome_option.is_none());

            // Check that Bob's group is no longer active
            assert!(!bob_group.is_active());

            // Make sure that all groups have the same public tree
            assert_eq!(
                alice_group.export_ratchet_tree(),
                charlie_group.export_ratchet_tree()
            );

            // Make sure the group only contains two members
            assert_eq!(alice_group.members().len(), 2);

            // Check that Alice & Charlie are the members of the group
            let members = alice_group.members();
            assert_eq!(members[0].identity(), b"Alice");
            assert_eq!(members[1].identity(), b"Charlie");

            // Check that Bob can no longer send messages
            assert!(bob_group
                .create_message(&crypto, b"Should not go through")
                .is_err());

            // === Alice removes Charlie and re-adds Bob ===

            // Create a new KeyPackageBundle for Bob
            let bob_key_package = generate_key_package_bundle(
                &[ciphersuite.name()],
                &bob_credential,
                vec![],
                &crypto,
            )
            .unwrap();

            // Create RemoveProposal and process it
            let queued_message = alice_group
                .propose_remove_member(&crypto, 2)
                .expect("Could not create proposal to remove Charlie");
            let unverified_message = alice_group
                .parse_message(queued_message.clone().into(), &crypto)
                .expect("Could not parse message.");
            let alice_processed_message = alice_group
                .process_unverified_message(unverified_message, None, &crypto)
                .expect("Could not process unverified message.");

            // Check that we received the correct proposals
            if let ProcessedMessage::ProposalMessage(staged_proposal) = alice_processed_message {
                if let Proposal::Remove(ref remove_proposal) = staged_proposal.proposal() {
                    // Check that Charlie was removed
                    // TODO #575: Replace this with the adequate API call
                    assert_eq!(remove_proposal.removed(), 2u32);
                    // Store proposal
                    alice_group.store_pending_proposal(*staged_proposal.clone());
                } else {
                    unreachable!("Expected a Proposal.");
                }

                // Check that Alice removed Charlie
                // TODO #575: Replace this with the adequate API call
                assert_eq!(
                    staged_proposal.sender().to_leaf_index(),
                    LeafIndex::from(0u32)
                );
            } else {
                unreachable!("Expected a StagedProposal.");
            }

            let unverified_message = charlie_group
                .parse_message(queued_message.clone().into(), &crypto)
                .expect("Could not parse message.");
            let charlie_processed_message = charlie_group
                .process_unverified_message(unverified_message, None, &crypto)
                .expect("Could not process unverified message.");

            // Check that we received the correct proposals
            if let ProcessedMessage::ProposalMessage(staged_proposal) = charlie_processed_message {
                if let Proposal::Remove(ref remove_proposal) = staged_proposal.proposal() {
                    // Check that Charlie was removed
                    // TODO #575: Replace this with the adequate API call
                    assert_eq!(remove_proposal.removed(), 2u32);
                    // Store proposal
                    charlie_group.store_pending_proposal(*staged_proposal.clone());
                } else {
                    unreachable!("Expected a Proposal.");
                }

                // Check that Alice removed Charlie
                // TODO #575: Replace this with the adequate API call
                assert_eq!(
                    staged_proposal.sender().to_leaf_index(),
                    LeafIndex::from(0u32)
                );
            } else {
                unreachable!("Expected a StagedProposal.");
            }

            // Create AddProposal and process it
            let queued_message = alice_group
                .propose_add_member(&crypto, &bob_key_package)
                .expect("Could not create proposal to add Bob");
            let unverified_message = alice_group
                .parse_message(queued_message.clone().into(), &crypto)
                .expect("Could not parse message.");
            let alice_processed_message = alice_group
                .process_unverified_message(unverified_message, None, &crypto)
                .expect("Could not process unverified message.");

            // Check that we received the correct proposals
            if let ProcessedMessage::ProposalMessage(staged_proposal) = alice_processed_message {
                if let Proposal::Add(add_proposal) = staged_proposal.proposal() {
                    // Check that Bob was added
                    assert_eq!(add_proposal.key_package().credential(), &bob_credential);
                } else {
                    unreachable!("Expected an AddProposal.");
                }

                // Check that Alice added Bob
                // TODO #575: Replace this with the adequate API call
                assert_eq!(
                    staged_proposal.sender().to_leaf_index(),
                    LeafIndex::from(0u32)
                );
                // Store proposal
                alice_group.store_pending_proposal(*staged_proposal);
            } else {
                unreachable!("Expected a StagedProposal.");
            }

            let unverified_message = charlie_group
                .parse_message(queued_message.clone().into(), &crypto)
                .expect("Could not parse message.");
            let charlie_processed_message = charlie_group
                .process_unverified_message(unverified_message, None, &crypto)
                .expect("Could not process unverified message.");

            // Check that we received the correct proposals
            if let ProcessedMessage::ProposalMessage(staged_proposal) = charlie_processed_message {
                if let Proposal::Add(add_proposal) = staged_proposal.proposal() {
                    // Check that Bob was added
                    assert_eq!(add_proposal.key_package().credential(), &bob_credential);
                } else {
                    unreachable!("Expected an AddProposal.");
                }

                // Check that Alice added Bob
                // TODO #575: Replace this with the adequate API call
                assert_eq!(
                    staged_proposal.sender().to_leaf_index(),
                    LeafIndex::from(0u32)
                );
                // Store proposal
                charlie_group.store_pending_proposal(*staged_proposal);
            } else {
                unreachable!("Expected a StagedProposal.");
            }

            // Commit to the proposals and process it
            let (queued_message, welcome_option) = alice_group
                .commit_to_pending_proposals(&crypto)
                .expect("Could not flush proposals");

            let unverified_message = alice_group
                .parse_message(queued_message.clone().into(), &crypto)
                .expect("Could not parse message.");
            let alice_processed_message = alice_group
                .process_unverified_message(unverified_message, None, &crypto)
                .expect("Could not process unverified message.");
            let unverified_message = charlie_group
                .parse_message(queued_message.clone().into(), &crypto)
                .expect("Could not parse message.");
            let charlie_processed_message = charlie_group
                .process_unverified_message(unverified_message, None, &crypto)
                .expect("Could not process unverified message.");

            // Merge Commit
            if let ProcessedMessage::StagedCommitMessage(staged_commit) = alice_processed_message {
                alice_group
                    .merge_staged_commit(*staged_commit)
                    .expect("Could not merge StagedCommit");
            } else {
                unreachable!("Expected a StagedCommit.");
            }

            // Merge Commit
            if let ProcessedMessage::StagedCommitMessage(staged_commit) = charlie_processed_message
            {
                charlie_group
                    .merge_staged_commit(*staged_commit)
                    .expect("Could not merge StagedCommit");
            } else {
                unreachable!("Expected a StagedCommit.");
            }

            // Make sure the group contains two members
            assert_eq!(alice_group.members().len(), 2);

            // Check that Alice & Bob are the members of the group
            let members = alice_group.members();
            assert_eq!(members[0].identity(), b"Alice");
            assert_eq!(members[1].identity(), b"Bob");

            // Bob creates a new group
            let mut bob_group = ManagedGroup::new_from_welcome(
                &crypto,
                &managed_group_config,
                welcome_option.expect("Welcome was not returned"),
                Some(alice_group.export_ratchet_tree()),
            )
            .expect("Error creating group from Welcome");

            // Make sure the group contains two members
            assert_eq!(alice_group.members().len(), 2);

            // Check that Alice & Bob are the members of the group
            let members = alice_group.members();
            assert_eq!(members[0].identity(), b"Alice");
            assert_eq!(members[1].identity(), b"Bob");

            // Make sure the group contains two members
            assert_eq!(bob_group.members().len(), 2);

            // Check that Alice & Bob are the members of the group
            let members = bob_group.members();
            assert_eq!(members[0].identity(), b"Alice");
            assert_eq!(members[1].identity(), b"Bob");

            // === Alice sends a message to the group ===
            let message_alice = b"Hi, I'm Alice!";
            let queued_message = alice_group
                .create_message(&crypto, message_alice)
                .expect("Error creating application message");
            let unverified_message = bob_group
                .parse_message(queued_message.clone().into(), &crypto)
                .expect("Could not parse message.");
            let bob_processed_message = bob_group
                .process_unverified_message(unverified_message, None, &crypto)
                .expect("Could not process unverified message.");

            // Check that we received the correct message
            if let ProcessedMessage::ApplicationMessage(application_message) = bob_processed_message
            {
                // Check the message
                assert_eq!(application_message.message(), message_alice);
                // Check that Alice sent the message
                // TODO #575: Replace this with the adequate API call
                assert_eq!(
                    application_message.sender().to_leaf_index(),
                    LeafIndex::from(0u32)
                );
            } else {
                unreachable!("Expected an ApplicationMessage.");
            }

            // === Bob leaves the group ===

            let queued_message = bob_group
                .leave_group(&crypto)
                .expect("Could not leave group");

            let unverified_message = alice_group
                .parse_message(queued_message.clone().into(), &crypto)
                .expect("Could not parse message.");
            let alice_processed_message = alice_group
                .process_unverified_message(unverified_message, None, &crypto)
                .expect("Could not process unverified message.");
            let unverified_message = bob_group
                .parse_message(queued_message.clone().into(), &crypto)
                .expect("Could not parse message.");
            let bob_processed_message = bob_group
                .process_unverified_message(unverified_message, None, &crypto)
                .expect("Could not process unverified message.");

            // Store proposal
            if let ProcessedMessage::ProposalMessage(staged_proposal) = alice_processed_message {
                // Store proposal
                alice_group.store_pending_proposal(*staged_proposal);
            } else {
                unreachable!("Expected a StagedProposal.");
            }

            // Store proposal
            if let ProcessedMessage::ProposalMessage(staged_proposal) = bob_processed_message {
                // Store proposal
                bob_group.store_pending_proposal(*staged_proposal);
            } else {
                unreachable!("Expected a StagedProposal.");
            }

            // Should fail because you cannot remove yourself from a group
            assert_eq!(
                bob_group.commit_to_pending_proposals(&crypto,),
                Err(ManagedGroupError::Group(MlsGroupError::CreateCommitError(
                    CreateCommitError::CannotRemoveSelf
                )))
            );

            let (queued_message, _welcome_option) = alice_group
                .commit_to_pending_proposals(&crypto)
                .expect("Could not commit to proposals.");

            // Check that Bob's group is still active
            assert!(bob_group.is_active());

<<<<<<< HEAD
            let _alice_events = alice_group
                .process_message(queued_messages.clone().into(), &crypto)
                .expect("The group is no longer active");
            let _bob_events = bob_group
                .process_message(queued_messages.clone().into(), &crypto)
                .expect("The group is no longer active");

            // Check that we receive the correct event for Bob
            // TODO 524: Inspect the staged Commit
            /*
            match alice_events
                .first()
                .expect("Expected an event to be returned")
            {
                GroupEvent::MemberRemoved(member_removed_event) => {
                    match member_removed_event.removal() {
                        Removal::TheyLeft(leaver) => {
                            assert_eq!(leaver, &bob_credential);
                        }
                        _ => {
                            unreachable!("We should not be here")
                        }
                    }
                }
                _ => unreachable!("Expected a MemberRemoved event"),
=======
            let unverified_message = alice_group
                .parse_message(queued_message.clone().into(), &crypto)
                .expect("Could not parse message.");
            let alice_processed_message = alice_group
                .process_unverified_message(unverified_message, None, &crypto)
                .expect("Could not process unverified message.");

            // Check that we received the correct proposals
            if let ProcessedMessage::StagedCommitMessage(staged_commit) = alice_processed_message {
                let remove = staged_commit
                    .remove_proposals()
                    .next()
                    .expect("Expected a proposal.");
                // Check that Bob was removed
                assert_eq!(remove.remove_proposal().removed(), 1u32);
                // Check that Bob removed himself
                // TODO #575: Replace this with the adequate API call
                assert_eq!(remove.sender().to_leaf_index(), LeafIndex::from(1u32));
                // Merge staged Commit
                alice_group
                    .merge_staged_commit(*staged_commit)
                    .expect("Could not merge Commit.");
            } else {
                unreachable!("Expected a StagedCommit.");
>>>>>>> 3f75a1d5
            }

            let unverified_message = bob_group
                .parse_message(queued_message.clone().into(), &crypto)
                .expect("Could not parse message.");
            let bob_processed_message = bob_group
                .process_unverified_message(unverified_message, None, &crypto)
                .expect("Could not process unverified message.");

            // Check that we received the correct proposals
            if let ProcessedMessage::StagedCommitMessage(staged_commit) = bob_processed_message {
                let remove = staged_commit
                    .remove_proposals()
                    .next()
                    .expect("Expected a proposal.");
                // Check that Bob was removed
                assert_eq!(remove.remove_proposal().removed(), 1u32);
                // Check that Bob removed himself
                // TODO #575: Replace this with the adequate API call
                assert_eq!(remove.sender().to_leaf_index(), LeafIndex::from(1u32));
                assert!(staged_commit.self_removed());
                // Merge staged Commit
                bob_group
                    .merge_staged_commit(*staged_commit)
                    .expect("Could not merge Commit.");
            } else {
                unreachable!("Expected a StagedCommit.");
            }
            */

            // Check that Bob's group is no longer active
            assert!(!bob_group.is_active());

            // Make sure the group contains one member
            assert_eq!(alice_group.members().len(), 1);

            // Check that Alice is the only member of the group
            let members = alice_group.members();
            assert_eq!(members[0].identity(), b"Alice");

            // === Save the group state ===

            // Create a new KeyPackageBundle for Bob
            let bob_key_package = generate_key_package_bundle(
                &[ciphersuite.name()],
                &bob_credential,
                vec![],
                &crypto,
            )
            .unwrap();

            // Add Bob to the group
            let (queued_message, welcome) = alice_group
                .add_members(&crypto, &[bob_key_package])
                .expect("Could not add Bob");

            let unverified_message = alice_group
                .parse_message(queued_message.clone().into(), &crypto)
                .expect("Could not parse message.");
            let alice_processed_message = alice_group
                .process_unverified_message(unverified_message, None, &crypto)
                .expect("Could not process unverified message.");

            // Merge Commit
            if let ProcessedMessage::StagedCommitMessage(staged_commit) = alice_processed_message {
                alice_group
                    .merge_staged_commit(*staged_commit)
                    .expect("Could not merge StagedCommit");
            } else {
                unreachable!("Expected a StagedCommit.");
            }

            let mut bob_group = ManagedGroup::new_from_welcome(
                &crypto,
                &managed_group_config,
                welcome,
                Some(alice_group.export_ratchet_tree()),
            )
            .expect("Could not create group from Welcome");

            assert_eq!(
                alice_group.export_secret(&crypto, "before load", &[], 32),
                bob_group.export_secret(&crypto, "before load", &[], 32)
            );

            // Check that the state flag gets reset when saving
            assert_eq!(bob_group.state_changed(), InnerState::Changed);
            save(&mut bob_group);
            assert_eq!(bob_group.state_changed(), InnerState::Persisted);

            // Re-load Bob's state from file
            let path = TEMP_DIR.path().join("test_managed_group_bob.json");
            let file = File::open(path).expect("Could not open file");
            let bob_group = ManagedGroup::load(file).expect("Could not load group from file");

            // Make sure the state is still the same
            assert_eq!(
                alice_group.export_secret(&crypto, "after load", &[], 32),
                bob_group.export_secret(&crypto, "after load", &[], 32)
            );
        }
    }
}

#[test]
fn test_empty_input_errors() {
    let crypto = OpenMlsRustCrypto::default();
    let ciphersuite = &Config::supported_ciphersuites()[0];
    let group_id = GroupId::from_slice(b"Test Group");

    // Generate credential bundles
    let alice_credential = generate_credential_bundle(
        "Alice".into(),
        CredentialType::Basic,
        ciphersuite.signature_scheme(),
        &crypto,
    )
    .unwrap();

    // Generate KeyPackages
    let alice_key_package =
        generate_key_package_bundle(&[ciphersuite.name()], &alice_credential, vec![], &crypto)
            .unwrap();

    // Define the managed group configuration
    let managed_group_config = ManagedGroupConfig::test_default();

    // === Alice creates a group ===
    let mut alice_group = ManagedGroup::new(
        &crypto,
        &managed_group_config,
        group_id,
        &alice_key_package
            .hash(&crypto)
            .expect("Could not hash KeyPackage."),
    )
    .unwrap();

    assert_eq!(
        alice_group
            .add_members(&crypto, &[])
            .expect_err("No EmptyInputError when trying to pass an empty slice to `add_members`."),
        ManagedGroupError::EmptyInput(EmptyInputError::AddMembers)
    );
    assert_eq!(
        alice_group.remove_members(&crypto, &[]).expect_err(
            "No EmptyInputError when trying to pass an empty slice to `remove_members`."
        ),
        ManagedGroupError::EmptyInput(EmptyInputError::RemoveMembers)
    );
}

// This tests the ratchet tree extension usage flag in the configuration
#[test]
fn managed_group_ratchet_tree_extension() {
    let crypto = OpenMlsRustCrypto::default();
    for ciphersuite in Config::supported_ciphersuites() {
        for wire_format in vec![WireFormat::MlsPlaintext, WireFormat::MlsCiphertext].into_iter() {
            let group_id = GroupId::from_slice(b"Test Group");

            // === Positive case: using the ratchet tree extension ===

            // Generate credential bundles
            let alice_credential = generate_credential_bundle(
                "Alice".into(),
                CredentialType::Basic,
                ciphersuite.signature_scheme(),
                &crypto,
            )
            .unwrap();

            let bob_credential = generate_credential_bundle(
                "Bob".into(),
                CredentialType::Basic,
                ciphersuite.signature_scheme(),
                &crypto,
            )
            .unwrap();

            // Generate KeyPackages
            let alice_key_package = generate_key_package_bundle(
                &[ciphersuite.name()],
                &alice_credential,
                vec![],
                &crypto,
            )
            .unwrap();

            let bob_key_package = generate_key_package_bundle(
                &[ciphersuite.name()],
                &bob_credential,
                vec![],
                &crypto,
            )
            .unwrap();

            let managed_group_config = ManagedGroupConfig::builder()
                .wire_format(wire_format)
                .use_ratchet_tree_extension(true)
                .build();

            // === Alice creates a group ===
            let mut alice_group = ManagedGroup::new(
                &crypto,
                &managed_group_config,
                group_id.clone(),
                &alice_key_package
                    .hash(&crypto)
                    .expect("Could not hash KeyPackage."),
            )
            .unwrap();

            // === Alice adds Bob ===
            let (_queued_message, welcome) =
                match alice_group.add_members(&crypto, &[bob_key_package.clone()]) {
                    Ok((qm, welcome)) => (qm, welcome),
                    Err(e) => panic!("Could not add member to group: {:?}", e),
                };

            // === Bob joins using the ratchet tree extension ===
            let _bob_group =
                ManagedGroup::new_from_welcome(&crypto, &managed_group_config, welcome, None)
                    .expect("Error creating group from Welcome");

            // === Negative case: not using the ratchet tree extension ===

            // Generate credential bundles
            let alice_credential = generate_credential_bundle(
                "Alice".into(),
                CredentialType::Basic,
                ciphersuite.signature_scheme(),
                &crypto,
            )
            .unwrap();

            let bob_credential = generate_credential_bundle(
                "Bob".into(),
                CredentialType::Basic,
                ciphersuite.signature_scheme(),
                &crypto,
            )
            .unwrap();

            // Generate KeyPackages
            let alice_key_package = generate_key_package_bundle(
                &[ciphersuite.name()],
                &alice_credential,
                vec![],
                &crypto,
            )
            .unwrap();

            let bob_key_package = generate_key_package_bundle(
                &[ciphersuite.name()],
                &bob_credential,
                vec![],
                &crypto,
            )
            .unwrap();

            let managed_group_config = ManagedGroupConfig::test_default();

            // === Alice creates a group ===
            let mut alice_group = ManagedGroup::new(
                &crypto,
                &managed_group_config,
                group_id,
                &alice_key_package
                    .hash(&crypto)
                    .expect("Could not hash KeyPackage."),
            )
            .unwrap();

            // === Alice adds Bob ===
            let (_queued_message, welcome) =
                match alice_group.add_members(&crypto, &[bob_key_package]) {
                    Ok((qm, welcome)) => (qm, welcome),
                    Err(e) => panic!("Could not add member to group: {:?}", e),
                };

            // === Bob tries to join without the ratchet tree extension ===
            let error =
                ManagedGroup::new_from_welcome(&crypto, &managed_group_config, welcome, None)
                    .expect_err("Could join a group without a ratchet tree");

            assert_eq!(
                error,
                ManagedGroupError::Group(MlsGroupError::WelcomeError(
                    WelcomeError::MissingRatchetTree
                ))
            );
        }
    }
}<|MERGE_RESOLUTION|>--- conflicted
+++ resolved
@@ -195,26 +195,6 @@
                 &alice_credential
             );
 
-<<<<<<< HEAD
-            // Since the add also triggered an update, we expect this to be the
-            // last event in the queue. We expect this update to be from alice.
-            match events.pop().expect("Expected an event to be returned") {
-                GroupEvent::MemberUpdated(member_updated_event) => {
-                    assert_eq!(member_updated_event.updated_member(), &alice_credential);
-                }
-                _ => unreachable!("Expected a MemberUpdated event"),
-            }
-            // Finally, we expect the event queue to contain an even reflecting
-            // the fact that bob was indeed added by alice.
-            // TODO 524: Inspect the staged Commit
-            /*
-            match events.pop().expect("Expected an event to be returned") {
-                GroupEvent::MemberAdded(member_added_event) => {
-                    assert_eq!(member_added_event.sender(), &alice_credential);
-                    assert_eq!(member_added_event.added_member(), &bob_credential);
-                }
-                _ => unreachable!("Expected a MemberAdded event"),
-=======
             let alice_processed_message = alice_group
                 .process_unverified_message(unverified_message, None, &crypto)
                 .expect("Could not process unverified message.");
@@ -239,9 +219,7 @@
                     .expect("Could not merge Commit.");
             } else {
                 unreachable!("Expected a StagedCommit.");
->>>>>>> 3f75a1d5
-            }
-            */
+            }
 
             // Check that the group now has two members
             assert_eq!(alice_group.members().len(), 2);
@@ -643,44 +621,6 @@
             // Check that Bob's group is still active
             assert!(bob_group.is_active());
 
-<<<<<<< HEAD
-            let _alice_events = alice_group
-                .process_message(queued_messages.clone().into(), &crypto)
-                .expect("The group is no longer active");
-            let _bob_events = bob_group
-                .process_message(queued_messages.clone().into(), &crypto)
-                .expect("The group is no longer active");
-            charlie_group
-                .process_message(queued_messages.clone().into(), &crypto)
-                .expect("The group is no longer active");
-
-            // Check that we receive the correct event for Alice
-            // TODO 524: Inspect the staged Commit
-            /*
-            match alice_events
-                .first()
-                .expect("Expected an event to be returned")
-            {
-                GroupEvent::MemberRemoved(member_removed_event) => {
-                    match member_removed_event.removal() {
-                        Removal::TheyWereRemovedBy(leaver, remover) => {
-                            assert_eq!(remover, &charlie_credential);
-                            assert_eq!(leaver, &bob_credential);
-                        }
-                        _ => {
-                            unreachable!("We should not be here")
-                        }
-                    }
-                }
-                _ => unreachable!("Expected a MemberRemoved event"),
-            }
-
-
-            // Check that we receive the correct event for Bob
-            match bob_events
-                .first()
-                .expect("Expected an event to be returned")
-=======
             let unverified_message = alice_group
                 .parse_message(queued_message.clone().into(), &crypto)
                 .expect("Could not parse message.");
@@ -742,7 +682,6 @@
 
             // Merge Commit
             if let ProcessedMessage::StagedCommitMessage(staged_commit) = charlie_processed_message
->>>>>>> 3f75a1d5
             {
                 charlie_group
                     .merge_staged_commit(*staged_commit)
@@ -750,7 +689,6 @@
             } else {
                 unreachable!("Expected a StagedCommit.");
             }
-            */
 
             // Check we didn't receive a Welcome message
             assert!(welcome_option.is_none());
@@ -1057,33 +995,6 @@
             // Check that Bob's group is still active
             assert!(bob_group.is_active());
 
-<<<<<<< HEAD
-            let _alice_events = alice_group
-                .process_message(queued_messages.clone().into(), &crypto)
-                .expect("The group is no longer active");
-            let _bob_events = bob_group
-                .process_message(queued_messages.clone().into(), &crypto)
-                .expect("The group is no longer active");
-
-            // Check that we receive the correct event for Bob
-            // TODO 524: Inspect the staged Commit
-            /*
-            match alice_events
-                .first()
-                .expect("Expected an event to be returned")
-            {
-                GroupEvent::MemberRemoved(member_removed_event) => {
-                    match member_removed_event.removal() {
-                        Removal::TheyLeft(leaver) => {
-                            assert_eq!(leaver, &bob_credential);
-                        }
-                        _ => {
-                            unreachable!("We should not be here")
-                        }
-                    }
-                }
-                _ => unreachable!("Expected a MemberRemoved event"),
-=======
             let unverified_message = alice_group
                 .parse_message(queued_message.clone().into(), &crypto)
                 .expect("Could not parse message.");
@@ -1108,7 +1019,6 @@
                     .expect("Could not merge Commit.");
             } else {
                 unreachable!("Expected a StagedCommit.");
->>>>>>> 3f75a1d5
             }
 
             let unverified_message = bob_group
@@ -1137,7 +1047,6 @@
             } else {
                 unreachable!("Expected a StagedCommit.");
             }
-            */
 
             // Check that Bob's group is no longer active
             assert!(!bob_group.is_active());
