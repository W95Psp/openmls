//! # Credentials
//!
//! A [`Credential`] contains identifying information about the client that
//! created it. [`Credential`]s represent clients in MLS groups and are
//! used to authenticate their messages. Each
//! [`KeyPackage`](crate::key_packages::KeyPackage) as well as each client (leaf node)
//! in the group (tree) contains a [`Credential`] and is authenticated.
//! The [`Credential`] must the be checked by an authentication server and the
//! application, which is out of scope of MLS.
//!
//! Clients can create a [`Credential`].
//!
//! The MLS protocol spec allows the [`Credential`] that represents a client in a group to
//! change over time. Concretely, members can issue an Update proposal or a Full
//! Commit to update their [`LeafNode`](crate::treesync::LeafNode), as
//! well as the [`Credential`] in it. The Update has to be authenticated by the
//! signature public key corresponding to the old [`Credential`].
//!
//! When receiving a credential update from another member, applications must
//! query the Authentication Service to ensure that the new credential is valid.
//!
//! There are multiple [`CredentialType`]s, although OpenMLS currently only
//! supports the [`BasicCredential`].

use std::io::{Read, Write};

use openmls_traits::types::SignatureScheme;
use serde::{Deserialize, Serialize};
use tls_codec::{
    Deserialize as TlsDeserializeTrait, DeserializeBytes, Error, Serialize as TlsSerializeTrait,
    Size, TlsDeserialize, TlsDeserializeBytes, TlsSerialize, TlsSize, VLBytes,
};

#[cfg(test)]
mod tests;

use crate::{ciphersuite::SignaturePublicKey, prelude::Lifetime};

// Public
pub mod errors;

/// CredentialType.
///
/// This enum contains variants for the different Credential Types.
///
/// ```c
/// // See IANA registry for registered values
/// uint16 CredentialType;
/// ```
///
/// **IANA Considerations**
///
/// | Value            | Name                     | R | Ref      |
/// |:-----------------|:-------------------------|:--|:---------|
/// | 0x0000           | RESERVED                 | - | RFC XXXX |
/// | 0x0001           | basic                    | Y | RFC XXXX |
/// | 0x0002           | x509                     | Y | RFC XXXX |
/// | 0x0A0A           | GREASE                   | Y | RFC XXXX |
/// | 0x1A1A           | GREASE                   | Y | RFC XXXX |
/// | 0x2A2A           | GREASE                   | Y | RFC XXXX |
/// | 0x3A3A           | GREASE                   | Y | RFC XXXX |
/// | 0x4A4A           | GREASE                   | Y | RFC XXXX |
/// | 0x5A5A           | GREASE                   | Y | RFC XXXX |
/// | 0x6A6A           | GREASE                   | Y | RFC XXXX |
/// | 0x7A7A           | GREASE                   | Y | RFC XXXX |
/// | 0x8A8A           | GREASE                   | Y | RFC XXXX |
/// | 0x9A9A           | GREASE                   | Y | RFC XXXX |
/// | 0xAAAA           | GREASE                   | Y | RFC XXXX |
/// | 0xBABA           | GREASE                   | Y | RFC XXXX |
/// | 0xCACA           | GREASE                   | Y | RFC XXXX |
/// | 0xDADA           | GREASE                   | Y | RFC XXXX |
/// | 0xEAEA           | GREASE                   | Y | RFC XXXX |
/// | 0xF000  - 0xFFFF | Reserved for Private Use | - | RFC XXXX |
#[derive(Copy, Clone, Debug, PartialEq, Eq, PartialOrd, Ord, Serialize, Deserialize)]
#[repr(u16)]
pub enum CredentialType {
    /// A [`BasicCredential`]
    Basic = 1,
    /// An X.509 [`Certificate`]
<<<<<<< HEAD
    X509,
    /// Proprietary credential used in the Infra protocol.
    Infra,
=======
    X509 = 2,
>>>>>>> bc3edbe1
    /// A currently unknown credential.
    Unknown(u16),
}

impl Size for CredentialType {
    fn tls_serialized_len(&self) -> usize {
        2
    }
}

impl TlsDeserializeTrait for CredentialType {
    fn tls_deserialize<R: Read>(bytes: &mut R) -> Result<Self, Error>
    where
        Self: Sized,
    {
        let mut extension_type = [0u8; 2];
        bytes.read_exact(&mut extension_type)?;

        Ok(CredentialType::from(u16::from_be_bytes(extension_type)))
    }
}

impl TlsSerializeTrait for CredentialType {
    fn tls_serialize<W: Write>(&self, writer: &mut W) -> Result<usize, Error> {
        writer.write_all(&u16::from(*self).to_be_bytes())?;

        Ok(2)
    }
}

impl DeserializeBytes for CredentialType {
    fn tls_deserialize_bytes(bytes: &[u8]) -> Result<(Self, &[u8]), Error>
    where
        Self: Sized,
    {
        let mut bytes_ref = bytes;
        let credential_type = CredentialType::tls_deserialize(&mut bytes_ref)?;
        let remainder = &bytes[credential_type.tls_serialized_len()..];
        Ok((credential_type, remainder))
    }
}

impl From<u16> for CredentialType {
    fn from(value: u16) -> Self {
        match value {
            1 => CredentialType::Basic,
            2 => CredentialType::X509,
            0xF000 => CredentialType::Infra,
            unknown => CredentialType::Unknown(unknown),
        }
    }
}

impl From<CredentialType> for u16 {
    fn from(value: CredentialType) -> Self {
        match value {
            CredentialType::Basic => 1,
            CredentialType::X509 => 2,
            CredentialType::Infra => 0xF000,
            CredentialType::Unknown(unknown) => unknown,
        }
    }
}

/// X.509 Certificate.
///
/// This struct contains an X.509 certificate chain.  Note that X.509
/// certificates are not yet supported by OpenMLS.
///
/// ```c
/// struct {
///     opaque cert_data<V>;
/// } Certificate;
/// ```
#[derive(Debug, PartialEq, Eq, Clone, Serialize, Deserialize)]
pub struct Certificate {
    cert_data: Vec<u8>,
}

<<<<<<< HEAD
/// A credential that contains a (pseudonymous) identity, some metadata, as well
/// as an encrypted signature.
#[derive(
    Debug, PartialEq, Eq, Clone, Serialize, Deserialize, TlsSerialize, TlsSize, TlsDeserialize,
)]
pub struct InfraCredential {
    // (Pseudonymous) identity
    identity: Vec<u8>,
    expiration_data: Lifetime,
    credential_ciphersuite: SignatureScheme,
    verifying_key: SignaturePublicKey,
    encrypted_signature: VLBytes,
}

impl InfraCredential {
    /// Create a new [`InfraCredential`].
    pub fn new(
        identity: Vec<u8>,
        expiration_data: Lifetime,
        credential_ciphersuite: SignatureScheme,
        verifying_key: SignaturePublicKey,
        encrypted_signature: VLBytes,
    ) -> Self {
        Self {
            identity,
            expiration_data,
            credential_ciphersuite,
            verifying_key,
            encrypted_signature,
        }
    }

    /// Returns the identity of a given credential.
    pub fn identity(&self) -> &[u8] {
        self.identity.as_ref()
    }

    /// Returns the expiration data of a given credential.
    pub fn expiration_data(&self) -> Lifetime {
        self.expiration_data
    }

    /// Returns the credential ciphersuite of a given credential.
    pub fn credential_ciphersuite(&self) -> SignatureScheme {
        self.credential_ciphersuite
    }

    /// Returns the verifying key of a given credential.
    pub fn verifying_key(&self) -> &SignaturePublicKey {
        &self.verifying_key
    }

    /// Returns the encrypted signature of a given credential.
    pub fn encrypted_signature(&self) -> &VLBytes {
        &self.encrypted_signature
    }
}

/// MlsCredentialType.
///
/// This enum contains variants containing the different available credentials.
#[derive(Debug, PartialEq, Eq, Clone, Serialize, Deserialize)]
pub enum MlsCredentialType {
    /// A [`BasicCredential`]
    Basic(BasicCredential),
    /// An X.509 [`Certificate`]
    X509(Certificate),
    /// Proprietary credential used in the Infra protocol.
    Infra(InfraCredential),
}

=======
>>>>>>> bc3edbe1
/// Credential.
///
/// OpenMLS does not look into credentials and only passes them along.
/// As such they are opaque to the code in OpenMLS and only the basic necessary
/// checks and operations are done.
///
/// OpenMLS provides an implementation of the [`BasicCredential`].
///
/// This struct contains MLS credential data, where the data depends on the
/// type.
///
/// **Note:** While the credential is opaque to OpenMLS, the library must know how
///           to deserialize it. The implementation only works with credentials
///           that are encoded as variable-sized vectors.
///           Other credentials will cause OpenMLS either to crash or exhibit
///           unexpected behaviour.
///
/// ```c
/// struct {
///     CredentialType credential_type;
///     select (Credential.credential_type) {
///         case basic:
///             opaque identity<V>;
///
///         case x509:
///             Certificate chain<V>;
///     };
/// } Credential;
/// ```
#[derive(Debug, PartialEq, Eq, Clone, Serialize, Deserialize)]
pub struct Credential {
    credential_type: CredentialType,
    serialized_credential_content: VLBytes,
}

impl tls_codec::Size for Credential {
    fn tls_serialized_len(&self) -> usize {
        CredentialType::tls_serialized_len(&CredentialType::Basic)
            + self.serialized_credential_content.as_ref().len()
    }
}

impl tls_codec::Serialize for Credential {
    fn tls_serialize<W: Write>(&self, writer: &mut W) -> Result<usize, Error> {
        self.credential_type.tls_serialize(writer)?;
        writer.write_all(self.serialized_credential_content.as_slice())?;
        Ok(self.tls_serialized_len())
    }
}

impl tls_codec::Deserialize for Credential {
    fn tls_deserialize<R: Read>(bytes: &mut R) -> Result<Self, Error> {
        // We can not deserialize arbitrary credentials because we don't know
        // their structure. While we don't care, we still need to parse it
        // in order to move the reader forward and read the values in the struct
        // after this credential.

        // The credential type is important, so we read that.
        let credential_type = CredentialType::tls_deserialize(bytes)?;

        // Now we don't know what we get unfortunately.
        // We assume that it is a variable-sized vector. This works for the
        // currently specified credentials and any other credential MUST be
        // encoded in a vector as well. Otherwise OpenMLS may fail later on
        // or exhibit unexpected behaviour.
        let (length, _) = tls_codec::vlen::read_length(bytes)?;
        let mut actual_credential_content = vec![0u8; length];
        bytes.read_exact(&mut actual_credential_content)?;

        // Rebuild the credential again.
        let mut serialized_credential = Vec::new();
        tls_codec::vlen::write_length(&mut serialized_credential, length)?;
        serialized_credential.append(&mut actual_credential_content);

        Ok(Self {
            serialized_credential_content: serialized_credential.into(),
            credential_type,
        })
    }
}

impl tls_codec::DeserializeBytes for Credential {
    fn tls_deserialize_bytes(bytes: &[u8]) -> Result<(Self, &[u8]), Error> {
        let mut bytes_ref = bytes;
        let secret = Self::tls_deserialize(&mut bytes_ref)?;
        let remainder = &bytes[secret.tls_serialized_len()..];
        Ok((secret, remainder))
    }
}

impl From<InfraCredential> for Credential {
    fn from(value: InfraCredential) -> Self {
        Self {
            credential_type: CredentialType::Infra,
            credential: MlsCredentialType::Infra(value),
        }
    }
}

impl Credential {
    /// Returns the credential type.
    pub fn credential_type(&self) -> CredentialType {
        self.credential_type
    }

    /// Creates and returns a new [`Credential`] of the given
    /// the serialized credential.
    ///
    /// Returns an error if the given [`CredentialType`] is not supported.
    pub fn new(serialized_credential: Vec<u8>) -> Self {
        Self {
            serialized_credential_content: serialized_credential.into(),
            credential_type: CredentialType::Basic,
        }
    }

<<<<<<< HEAD
    /// Returns the identity of a given credential.
    pub fn identity(&self) -> &[u8] {
        match &self.credential {
            MlsCredentialType::Basic(basic_credential) => basic_credential.identity.as_slice(),
            // TODO: implement getter for identity for X509 certificates. See issue #134.
            MlsCredentialType::X509(_) => panic!("X509 certificates are not yet implemented."),
            MlsCredentialType::Infra(infra) => infra.identity.as_slice(),
        }
    }

    /// Returns the [`MlsCredentialType`] of a given credential.
    pub fn mls_credential_type(&self) -> &MlsCredentialType {
        &self.credential
    }
}

impl From<MlsCredentialType> for Credential {
    fn from(mls_credential_type: MlsCredentialType) -> Self {
        Credential {
            credential_type: match mls_credential_type {
                MlsCredentialType::Basic(_) => CredentialType::Basic,
                MlsCredentialType::X509(_) => CredentialType::X509,
                MlsCredentialType::Infra(_) => CredentialType::Infra,
            },
            credential: mls_credential_type,
        }
=======
    /// Get this serialized credential content.
    ///
    /// This is the content of the `select` statement. It is a TLS serialized
    /// vector.
    pub fn serialized_content(&self) -> &[u8] {
        self.serialized_credential_content.as_slice()
    }

    /// Get the credential, deserialized.
    pub fn deserialized<T: tls_codec::Size + tls_codec::Deserialize>(
        &self,
    ) -> Result<T, tls_codec::Error> {
        T::tls_deserialize_exact(&self.serialized_credential_content)
>>>>>>> bc3edbe1
    }
}

/// Basic Credential.
///
/// A `BasicCredential` as defined in the MLS protocol spec. It exposes only an
/// `identity` to represent the client.
///
/// Note that this credential does not contain any key material or any other
/// information.
///
/// OpenMLS provides an implementation of signature keys for convenience in the
/// `openmls_basic_credential` crate.
#[derive(
    Debug,
    Clone,
    PartialEq,
    Eq,
    Serialize,
    Deserialize,
    TlsSerialize,
    TlsDeserialize,
    TlsDeserializeBytes,
    TlsSize,
)]
pub struct BasicCredential {
    credential: Credential,
}

/// An internal type for (de)serialization of a basic credential as [`Credential`].
#[derive(TlsSerialize, TlsSize)]
struct MlsBasicCredential {
    identity: VLBytes,
}

impl BasicCredential {
    /// Create a new basic credential as a [`Credential`].
    pub fn new_credential(identity: Vec<u8>) -> Credential {
        let cred = MlsBasicCredential {
            identity: identity.into(),
        };
        Credential {
            // This can't error, because we know the struct above will always serialize
            serialized_credential_content: cred.tls_serialize_detached().unwrap().into(),
            credential_type: CredentialType::Basic,
        }
    }

    /// Get the identity of this basic credential as byte vector.
    pub fn identity(&self) -> Vec<u8> {
        // The unwrap here is safe because when we were able to build this
        // basic credential, the value in the select statement must have been
        // a variable-length byte vector.
        let id: VLBytes = self.credential.deserialized().unwrap();
        id.into()
    }
}

#[derive(Debug, Clone, Serialize, Deserialize)]
/// A wrapper around a credential with a corresponding public key.
pub struct CredentialWithKey {
    /// The [`Credential`].
    pub credential: Credential,
    /// The corresponding public key as [`SignaturePublicKey`].
    pub signature_key: SignaturePublicKey,
}

#[cfg(test)]
impl CredentialWithKey {
    pub fn from_parts(credential: Credential, key: &[u8]) -> Self {
        Self {
            credential,
            signature_key: key.into(),
        }
    }
}

#[cfg(any(test, feature = "test-utils"))]
pub mod test_utils {
    use openmls_basic_credential::SignatureKeyPair;
    use openmls_traits::{types::SignatureScheme, OpenMlsProvider};

    use super::{BasicCredential, CredentialWithKey};

    /// Convenience function that generates a new credential and a key pair for
    /// it (using the basic credential crate).
    /// The signature keys are stored in the key store.
    ///
    /// Returns the [`Credential`] and the [`SignatureKeyPair`].
    ///
    /// [`Credential`]: super::Credential
    pub fn new_credential(
        provider: &impl OpenMlsProvider,
        identity: &[u8],
        signature_scheme: SignatureScheme,
    ) -> (CredentialWithKey, SignatureKeyPair) {
        let credential = BasicCredential::new_credential(identity.into());
        let signature_keys = SignatureKeyPair::new(signature_scheme).unwrap();
        signature_keys.store(provider.key_store()).unwrap();

        (
            CredentialWithKey {
                credential,
                signature_key: signature_keys.public().into(),
            },
            signature_keys,
        )
    }
}

#[cfg(test)]
mod unit_tests {
    use tls_codec::{DeserializeBytes, Serialize, VLBytes};

    use super::{BasicCredential, Credential};

    #[test]
    fn basic_credential_encoding() {
        let credential = BasicCredential::new_credential("identity".into());
        eprintln!("{credential:#?}");
        let serialized = credential.tls_serialize_detached().unwrap();
        eprintln!("{:#?}", VLBytes::from(serialized.clone()));
        let (deserialized, remainder) = Credential::tls_deserialize_bytes(&serialized).unwrap();
        eprintln!("remainder: {remainder:x?}");

        assert_eq!(credential.credential_type(), deserialized.credential_type());
        assert_eq!(
            credential.serialized_content(),
            deserialized.serialized_content()
        );
        let identity: VLBytes = credential.deserialized().unwrap();
        assert_eq!(identity.as_slice(), b"identity");
    }
}<|MERGE_RESOLUTION|>--- conflicted
+++ resolved
@@ -77,13 +77,9 @@
     /// A [`BasicCredential`]
     Basic = 1,
     /// An X.509 [`Certificate`]
-<<<<<<< HEAD
-    X509,
+    X509 = 2,
     /// Proprietary credential used in the Infra protocol.
     Infra,
-=======
-    X509 = 2,
->>>>>>> bc3edbe1
     /// A currently unknown credential.
     Unknown(u16),
 }
@@ -163,7 +159,6 @@
     cert_data: Vec<u8>,
 }
 
-<<<<<<< HEAD
 /// A credential that contains a (pseudonymous) identity, some metadata, as well
 /// as an encrypted signature.
 #[derive(
@@ -235,8 +230,6 @@
     Infra(InfraCredential),
 }
 
-=======
->>>>>>> bc3edbe1
 /// Credential.
 ///
 /// OpenMLS does not look into credentials and only passes them along.
@@ -331,7 +324,7 @@
     fn from(value: InfraCredential) -> Self {
         Self {
             credential_type: CredentialType::Infra,
-            credential: MlsCredentialType::Infra(value),
+            serialized_credential_content: value.tls_serialize_detached().unwrap().into(),
         }
     }
 }
@@ -342,45 +335,6 @@
         self.credential_type
     }
 
-    /// Creates and returns a new [`Credential`] of the given
-    /// the serialized credential.
-    ///
-    /// Returns an error if the given [`CredentialType`] is not supported.
-    pub fn new(serialized_credential: Vec<u8>) -> Self {
-        Self {
-            serialized_credential_content: serialized_credential.into(),
-            credential_type: CredentialType::Basic,
-        }
-    }
-
-<<<<<<< HEAD
-    /// Returns the identity of a given credential.
-    pub fn identity(&self) -> &[u8] {
-        match &self.credential {
-            MlsCredentialType::Basic(basic_credential) => basic_credential.identity.as_slice(),
-            // TODO: implement getter for identity for X509 certificates. See issue #134.
-            MlsCredentialType::X509(_) => panic!("X509 certificates are not yet implemented."),
-            MlsCredentialType::Infra(infra) => infra.identity.as_slice(),
-        }
-    }
-
-    /// Returns the [`MlsCredentialType`] of a given credential.
-    pub fn mls_credential_type(&self) -> &MlsCredentialType {
-        &self.credential
-    }
-}
-
-impl From<MlsCredentialType> for Credential {
-    fn from(mls_credential_type: MlsCredentialType) -> Self {
-        Credential {
-            credential_type: match mls_credential_type {
-                MlsCredentialType::Basic(_) => CredentialType::Basic,
-                MlsCredentialType::X509(_) => CredentialType::X509,
-                MlsCredentialType::Infra(_) => CredentialType::Infra,
-            },
-            credential: mls_credential_type,
-        }
-=======
     /// Get this serialized credential content.
     ///
     /// This is the content of the `select` statement. It is a TLS serialized
@@ -394,7 +348,17 @@
         &self,
     ) -> Result<T, tls_codec::Error> {
         T::tls_deserialize_exact(&self.serialized_credential_content)
->>>>>>> bc3edbe1
+    }
+
+    /// Creates and returns a new [`Credential`] of the given
+    /// the serialized credential.
+    ///
+    /// Returns an error if the given [`CredentialType`] is not supported.
+    pub fn new(serialized_credential: Vec<u8>, credential_type: CredentialType) -> Self {
+        Credential {
+            credential_type,
+            serialized_credential_content: serialized_credential.into(),
+        }
     }
 }
 
