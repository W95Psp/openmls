use log::{debug, trace};
use psk::{PreSharedKeys, PskSecret};

mod apply_commit;
mod create_commit;
mod new_from_welcome;
#[cfg(test)]
mod test_duplicate_extension;
#[cfg(test)]
mod test_mls_group;

use crate::ciphersuite::signable::Verifiable;
use crate::codec::*;
use crate::config::Config;
use crate::credentials::{CredentialBundle, CredentialError};
use crate::framing::*;
use crate::group::*;
use crate::key_packages::*;
use crate::messages::{proposals::*, *};
use crate::schedule::*;
use crate::tree::{index::*, node::*, secret_tree::*, *};
use crate::{ciphersuite::*, config::ProtocolVersion};

use serde::{
    de::{self, MapAccess, SeqAccess, Visitor},
    ser::{SerializeStruct, Serializer},
    Deserialize, Deserializer, Serialize,
};
use std::cell::{Ref, RefCell};
use std::convert::TryFrom;
use std::io::{Error, Read, Write};

use std::cell::RefMut;

use super::errors::{ExporterError, MlsGroupError, PskError};

pub type CreateCommitResult =
    Result<(MlsPlaintext, Option<Welcome>, Option<KeyPackageBundle>), MlsGroupError>;

#[derive(Debug)]
#[cfg_attr(test, derive(PartialEq))]
pub struct MlsGroup {
    ciphersuite: &'static Ciphersuite,
    group_context: GroupContext,
    epoch_secrets: EpochSecrets,
    secret_tree: RefCell<SecretTree>,
    tree: RefCell<RatchetTree>,
    interim_transcript_hash: Vec<u8>,
    // Group config.
    // Set to true if the ratchet tree extension is added to the `GroupInfo`.
    // Defaults to `false`.
    use_ratchet_tree_extension: bool,
    // The MLS protocol version used in this group.
    mls_version: ProtocolVersion,
}

implement_persistence!(
    MlsGroup,
    group_context,
    epoch_secrets,
    secret_tree,
    tree,
    interim_transcript_hash,
    use_ratchet_tree_extension,
    mls_version
);

/// Public `MlsGroup` functions.
impl MlsGroup {
    pub fn new(
        id: &[u8],
        ciphersuite_name: CiphersuiteName,
        key_package_bundle: KeyPackageBundle,
        config: MlsGroupConfig,
        psk_option: impl Into<Option<PskSecret>>,
        version: impl Into<Option<ProtocolVersion>>,
    ) -> Result<Self, MlsGroupError> {
        debug!("Created group {:x?}", id);
        trace!(" >>> with {:?}, {:?}", ciphersuite_name, config);
        let group_id = GroupId { value: id.to_vec() };
        let ciphersuite = Config::ciphersuite(ciphersuite_name)?;
        let tree = RatchetTree::new(key_package_bundle);
        // TODO #186: Implement extensions
        let extensions: Vec<Box<dyn Extension>> = Vec::new();

        let group_context = GroupContext::create_initial_group_context(
            ciphersuite,
            group_id,
            tree.tree_hash(),
            &extensions,
        )?;
        let commit_secret = tree.private_tree().commit_secret();
        // Derive an initial joiner secret based on the commit secret.
        // Derive an epoch secret from the joiner secret.
        // We use a random `InitSecret` for initialization.
        let version = version.into().unwrap_or_default();
        let joiner_secret =
            JoinerSecret::new(commit_secret, &InitSecret::random(ciphersuite, version));

        let mut key_schedule = KeySchedule::init(ciphersuite, joiner_secret, psk_option);
        key_schedule.add_context(&group_context)?;
        let epoch_secrets = key_schedule.epoch_secrets(true)?;

        let secret_tree = epoch_secrets
            .encryption_secret()
            .create_secret_tree(LeafIndex::from(1u32));
        let interim_transcript_hash = vec![];
        Ok(MlsGroup {
            ciphersuite,
            group_context,
            epoch_secrets,
            secret_tree: RefCell::new(secret_tree),
            tree: RefCell::new(tree),
            interim_transcript_hash,
            use_ratchet_tree_extension: config.add_ratchet_tree_extension,
            mls_version: version,
        })
    }

    // Join a group from a welcome message
    pub fn new_from_welcome(
        welcome: Welcome,
        nodes_option: Option<Vec<Option<Node>>>,
        kpb: KeyPackageBundle,
        psk_fetcher_option: Option<PskFetcher>,
    ) -> Result<Self, MlsGroupError> {
        Ok(Self::new_from_welcome_internal(
            welcome,
            nodes_option,
            kpb,
            psk_fetcher_option,
        )?)
    }

    // === Create handshake messages ===
    // TODO: share functionality between these.

    // 11.1.1. Add
    // struct {
    //     KeyPackage key_package;
    // } Add;
    pub fn create_add_proposal(
        &self,
        aad: &[u8],
        credential_bundle: &CredentialBundle,
        joiner_key_package: KeyPackage,
    ) -> Result<MlsPlaintext, MlsGroupError> {
        let add_proposal = AddProposal {
            key_package: joiner_key_package,
        };
        let proposal = Proposal::Add(add_proposal);
        MlsPlaintext::new_proposal(
            self.sender_index(),
            aad,
            proposal,
            credential_bundle,
            &self.context(),
            self.epoch_secrets().membership_key(),
        )
        .map_err(|e| e.into())
    }

    // 11.1.2. Update
    // struct {
    //     KeyPackage key_package;
    // } Update;
    pub fn create_update_proposal(
        &self,
        aad: &[u8],
        credential_bundle: &CredentialBundle,
        key_package: KeyPackage,
    ) -> Result<MlsPlaintext, MlsGroupError> {
        let update_proposal = UpdateProposal { key_package };
        let proposal = Proposal::Update(update_proposal);
        MlsPlaintext::new_proposal(
            self.sender_index(),
            aad,
            proposal,
            credential_bundle,
            &self.context(),
            self.epoch_secrets().membership_key(),
        )
        .map_err(|e| e.into())
    }

    // 11.1.3. Remove
    // struct {
    //     uint32 removed;
    // } Remove;
    pub fn create_remove_proposal(
        &self,
        aad: &[u8],
        credential_bundle: &CredentialBundle,
        removed_index: LeafIndex,
    ) -> Result<MlsPlaintext, MlsGroupError> {
        let remove_proposal = RemoveProposal {
            removed: removed_index.into(),
        };
        let proposal = Proposal::Remove(remove_proposal);
        MlsPlaintext::new_proposal(
            self.sender_index(),
            aad,
            proposal,
            credential_bundle,
            &self.context(),
            self.epoch_secrets().membership_key(),
        )
        .map_err(|e| e.into())
    }

    // 11.1.4. PreSharedKey
    // struct {
    //     PreSharedKeyID psk;
    // } PreSharedKey;
    pub fn create_presharedkey_proposal(
        &self,
        aad: &[u8],
        credential_bundle: &CredentialBundle,
        psk: PreSharedKeyId,
    ) -> Result<MlsPlaintext, MlsGroupError> {
        let presharedkey_proposal = PreSharedKeyProposal { psk };
        let proposal = Proposal::PreSharedKey(presharedkey_proposal);
        MlsPlaintext::new_proposal(
            self.sender_index(),
            aad,
            proposal,
            credential_bundle,
            &self.context(),
            self.epoch_secrets().membership_key(),
        )
        .map_err(|e| e.into())
    }

    // === ===

    // 11.2. Commit
    // opaque ProposalID<0..255>;
    //
    // struct {
    //     ProposalID proposals<0..2^32-1>;
    //     optional<UpdatePath> path;
    // } Commit;
    pub fn create_commit(
        &self,
        aad: &[u8],
        credential_bundle: &CredentialBundle,
        proposals_by_reference: &[&MlsPlaintext],
        proposals_by_value: &[&Proposal],
        force_self_update: bool,
        psk_fetcher_option: Option<PskFetcher>,
    ) -> CreateCommitResult {
        self.create_commit_internal(
            aad,
            credential_bundle,
            proposals_by_reference,
            proposals_by_value,
            force_self_update,
            psk_fetcher_option,
        )
    }

    // Apply a Commit message
    pub fn apply_commit(
        &mut self,
        mls_plaintext: &MlsPlaintext,
        proposals: &[&MlsPlaintext],
        own_key_packages: &[KeyPackageBundle],
        psk_fetcher_option: Option<PskFetcher>,
    ) -> Result<(), MlsGroupError> {
        Ok(self.apply_commit_internal(
            mls_plaintext,
            proposals,
            own_key_packages,
            psk_fetcher_option,
        )?)
    }

    // Create application message
    pub fn create_application_message(
        &mut self,
        aad: &[u8],
        msg: &[u8],
        credential_bundle: &CredentialBundle,
        padding_size: usize,
<<<<<<< HEAD
    ) -> Result<MlsCiphertext, GroupError> {
=======
    ) -> Result<MlsCiphertext, MlsGroupError> {
>>>>>>> 8d18dada
        let mls_plaintext = MlsPlaintext::new_application(
            self.sender_index(),
            aad,
            msg,
            credential_bundle,
            &self.context(),
            self.epoch_secrets().membership_key(),
        )?;
        self.encrypt(mls_plaintext, padding_size)
    }

    // Encrypt an MlsPlaintext into an MlsCiphertext
    pub fn encrypt(
        &mut self,
        mls_plaintext: MlsPlaintext,
        padding_size: usize,
<<<<<<< HEAD
    ) -> Result<MlsCiphertext, GroupError> {
=======
    ) -> Result<MlsCiphertext, MlsGroupError> {
>>>>>>> 8d18dada
        log::trace!("{:?}", mls_plaintext.confirmation_tag());
        MlsCiphertext::try_from_plaintext(
            &mls_plaintext,
            &self.ciphersuite,
            self.context(),
            self.sender_index(),
            self.epoch_secrets(),
            &mut self.secret_tree_mut(),
            padding_size,
        )
        .map_err(MlsGroupError::MlsCiphertextError)
    }

    /// Decrypt an MlsCiphertext into an MlsPlaintext
    pub fn decrypt(
        &mut self,
        mls_ciphertext: &MlsCiphertext,
    ) -> Result<MlsPlaintext, MlsGroupError> {
        let mls_plaintext = mls_ciphertext.to_plaintext(
            self.ciphersuite(),
            &self.epoch_secrets,
            &mut self.secret_tree.borrow_mut(),
        )?;
        self.verify(mls_plaintext)
    }

    /// Verify a [`VerifiableMlsPlaintext`] and get the [`MlsPlaintext`].
    pub fn verify(
        &self,
        verifiable: VerifiableMlsPlaintext,
<<<<<<< HEAD
    ) -> Result<MlsPlaintext, MlsCiphertextError> {
=======
    ) -> Result<MlsPlaintext, MlsGroupError> {
>>>>>>> 8d18dada
        // Verify the signature on the plaintext.
        let tree = self.tree();

        let node = &tree.nodes[verifiable.sender_index()];
        let credential = if let Some(kp) = node.key_package.as_ref() {
            kp.credential()
        } else {
            return Err(MlsPlaintextError::UnknownSender.into());
        };

        let serialized_context = self.context().serialized();

        // TODO: what about the tags?
        verifiable
            .set_context(serialized_context)
            .verify(credential)
            .map_err(|e| MlsPlaintextError::from(e).into())
    }

    /// Verify the membership tag an MlsPlaintext
    pub fn verify_membership_tag(&self, mls_plaintext: &MlsPlaintext) -> Result<(), MlsGroupError> {
        let serialized_context = self.context().serialized();

        mls_plaintext
            .verify_membership(serialized_context, self.epoch_secrets().membership_key())
<<<<<<< HEAD
            .map_err(|_| MlsPlaintextError::InvalidSignature)
=======
            .map_err(|_| MlsPlaintextError::InvalidSignature.into())
>>>>>>> 8d18dada
    }

    /// Exporter
    pub fn export_secret(
        &self,
        label: &str,
        context: &[u8],
        key_length: usize,
    ) -> Result<Vec<u8>, MlsGroupError> {
        if key_length > u16::MAX.into() {
            log::error!("Got a key that is larger than u16::MAX");
            return Err(ExporterError::KeyLengthTooLong.into());
        }
        Ok(self.epoch_secrets.exporter_secret().derive_exported_secret(
            self.ciphersuite(),
            label,
            context,
            key_length,
        ))
    }

    /// Returns the authentication secret
    pub fn authentication_secret(&self) -> Vec<u8> {
        self.epoch_secrets().authentication_secret().export()
    }

    /// Loads the state from persisted state
    pub fn load<R: Read>(reader: R) -> Result<MlsGroup, Error> {
        serde_json::from_reader(reader).map_err(|e| e.into())
    }

    /// Persists the state
    pub fn save<W: Write>(&self, writer: &mut W) -> Result<(), Error> {
        let serialized_mls_group = serde_json::to_string_pretty(self)?;
        writer.write_all(&serialized_mls_group.into_bytes())
    }

    /// Returns the ratchet tree
    pub fn tree(&self) -> Ref<RatchetTree> {
        self.tree.borrow()
    }

    /// Get the ciphersuite implementation used in this group.
    pub fn ciphersuite(&self) -> &'static Ciphersuite {
        self.ciphersuite
    }

    /// Get the group context
    pub fn context(&self) -> &GroupContext {
        &self.group_context
    }

    /// Get the group ID
    pub fn group_id(&self) -> &GroupId {
        &self.group_context.group_id
    }

    /// Get the groups extensions.
    /// Right now this is limited to the ratchet tree extension which is built
    /// on the fly when calling this function.
    pub fn extensions(&self) -> Vec<Box<dyn Extension>> {
        let extensions: Vec<Box<dyn Extension>> = if self.use_ratchet_tree_extension {
            vec![Box::new(RatchetTreeExtension::new(
                self.tree().public_key_tree_copy(),
            ))]
        } else {
            Vec::new()
        };
        extensions
    }

    /// Export the `PublicGroupState`
    pub fn export_public_group_state(
        &self,
        credential_bundle: &CredentialBundle,
    ) -> Result<PublicGroupState, CredentialError> {
        PublicGroupState::new(self, credential_bundle)
    }

    /// Returns `true` if the group uses the ratchet tree extension anf `false
    /// otherwise
    pub fn use_ratchet_tree_extension(&self) -> bool {
        self.use_ratchet_tree_extension
    }
}

// Private and crate functions
impl MlsGroup {
    pub(crate) fn sender_index(&self) -> LeafIndex {
        self.tree.borrow().own_node_index()
    }

    pub(crate) fn epoch_secrets(&self) -> &EpochSecrets {
        &self.epoch_secrets
    }

    pub(crate) fn secret_tree_mut(&self) -> RefMut<SecretTree> {
        self.secret_tree.borrow_mut()
    }

    /// Current interim transcript hash of the group
    pub(crate) fn interim_transcript_hash(&self) -> &[u8] {
        &self.interim_transcript_hash
    }

    #[cfg(any(feature = "expose-test-vectors", test))]
    pub(crate) fn epoch_secrets_mut(&mut self) -> &mut EpochSecrets {
        &mut self.epoch_secrets
    }

    #[cfg(any(feature = "expose-test-vectors", test))]
    pub(crate) fn context_mut(&mut self) -> &mut GroupContext {
        &mut self.group_context
    }
}

// Callback functions

/// This callback function is used in several places in `MlsGroup`.
/// It gets called whenever the key schedule is advanced and references to PSKs
/// are encountered. Since the PSKs are to be trandmitted out-of-band, they need
/// to be fetched from wherever they are stored.
pub type PskFetcher =
    fn(psks: &PreSharedKeys, ciphersuite: &'static Ciphersuite) -> Option<Vec<Secret>>;

// Helper functions

pub(crate) fn update_confirmed_transcript_hash(
    ciphersuite: &Ciphersuite,
    mls_plaintext_commit_content: &MlsPlaintextCommitContent,
    interim_transcript_hash: &[u8],
) -> Result<Vec<u8>, CodecError> {
    let commit_content_bytes = mls_plaintext_commit_content.encode_detached()?;
    Ok(ciphersuite.hash(&[interim_transcript_hash, &commit_content_bytes].concat()))
}

pub(crate) fn update_interim_transcript_hash(
    ciphersuite: &Ciphersuite,
    mls_plaintext_commit_auth_data: &MlsPlaintextCommitAuthData,
    confirmed_transcript_hash: &[u8],
) -> Result<Vec<u8>, CodecError> {
    let commit_auth_data_bytes = mls_plaintext_commit_auth_data.encode_detached()?;
    Ok(ciphersuite.hash(&[confirmed_transcript_hash, &commit_auth_data_bytes].concat()))
}

fn psk_output(
    ciphersuite: &'static Ciphersuite,
    psk_fetcher_option: Option<PskFetcher>,
    presharedkeys: &PreSharedKeys,
) -> Result<Option<PskSecret>, PskError> {
    if !presharedkeys.psks.is_empty() {
        // Check if a PSK fetcher function was provided
        match psk_fetcher_option {
            Some(psk_fetcher) => {
                // Try to fetch the PSKs with the IDs
                match psk_fetcher(&presharedkeys, ciphersuite) {
                    Some(psks) => {
                        // Combine the PSKs in to a PskSecret
                        let psk_secret = PskSecret::new(ciphersuite, &presharedkeys.psks, &psks)?;
                        Ok(Some(psk_secret))
                    }
                    None => Err(PskError::PskIdNotFound),
                }
            }
            None => Err(PskError::NoPskFetcherProvided),
        }
    } else {
        Ok(None)
    }
}<|MERGE_RESOLUTION|>--- conflicted
+++ resolved
@@ -282,11 +282,7 @@
         msg: &[u8],
         credential_bundle: &CredentialBundle,
         padding_size: usize,
-<<<<<<< HEAD
-    ) -> Result<MlsCiphertext, GroupError> {
-=======
     ) -> Result<MlsCiphertext, MlsGroupError> {
->>>>>>> 8d18dada
         let mls_plaintext = MlsPlaintext::new_application(
             self.sender_index(),
             aad,
@@ -303,11 +299,7 @@
         &mut self,
         mls_plaintext: MlsPlaintext,
         padding_size: usize,
-<<<<<<< HEAD
-    ) -> Result<MlsCiphertext, GroupError> {
-=======
     ) -> Result<MlsCiphertext, MlsGroupError> {
->>>>>>> 8d18dada
         log::trace!("{:?}", mls_plaintext.confirmation_tag());
         MlsCiphertext::try_from_plaintext(
             &mls_plaintext,
@@ -338,11 +330,7 @@
     pub fn verify(
         &self,
         verifiable: VerifiableMlsPlaintext,
-<<<<<<< HEAD
-    ) -> Result<MlsPlaintext, MlsCiphertextError> {
-=======
     ) -> Result<MlsPlaintext, MlsGroupError> {
->>>>>>> 8d18dada
         // Verify the signature on the plaintext.
         let tree = self.tree();
 
@@ -368,11 +356,7 @@
 
         mls_plaintext
             .verify_membership(serialized_context, self.epoch_secrets().membership_key())
-<<<<<<< HEAD
-            .map_err(|_| MlsPlaintextError::InvalidSignature)
-=======
             .map_err(|_| MlsPlaintextError::InvalidSignature.into())
->>>>>>> 8d18dada
     }
 
     /// Exporter
