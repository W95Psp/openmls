use crate::test_utils::*;
use openmls_rust_crypto::OpenMlsRustCrypto;
use openmls_traits::OpenMlsCryptoProvider;

use crate::{
    ciphersuite::{Ciphersuite, Secret},
    config::{errors::ConfigError, Config},
    credentials::{CredentialBundle, CredentialType},
    extensions::{Extension, ExtensionType, KeyIdExtension, RequiredCapabilitiesExtension},
    framing::sender::{Sender, SenderType},
    framing::{FramingParameters, MlsPlaintext},
    group::{
        create_commit_params::CreateCommitParams,
        errors::MlsGroupError,
        proposals::{CreationProposalQueue, ProposalStore, StagedProposal, StagedProposalQueue},
        GroupContext, GroupEpoch, GroupId, WireFormat,
    },
    key_packages::{KeyPackageBundle, KeyPackageError},
    messages::proposals::{AddProposal, Proposal, ProposalOrRef, ProposalReference, ProposalType},
    schedule::MembershipKey,
};

use super::MlsGroup;

fn setup_client(
    id: &str,
    ciphersuite: &Ciphersuite,
    backend: &impl OpenMlsCryptoProvider,
) -> (CredentialBundle, KeyPackageBundle) {
    let credential_bundle = CredentialBundle::new(
        id.into(),
        CredentialType::Basic,
        ciphersuite.signature_scheme(),
        backend,
    )
    .expect("An unexpected error occurred.");
    let key_package_bundle = KeyPackageBundle::new(
        &[ciphersuite.name()],
        &credential_bundle,
        backend,
        Vec::new(),
    )
    .expect("An unexpected error occurred.");
    (credential_bundle, key_package_bundle)
}

/// This test makes sure CreationProposalQueue works as intented. This functionality is
/// used in `create_commit` to filter the epoch proposals. Expected result:
/// `filtered_queued_proposals` returns only proposals of a certain type
<<<<<<< HEAD
#[test]
fn proposal_queue_functions() {
    let crypto = OpenMlsRustCrypto::default();
    for ciphersuite in Config::supported_ciphersuites() {
        // Framing parameters
        let framing_parameters = FramingParameters::new(&[], WireFormat::MlsPlaintext);
        // Define identities
        let (alice_credential_bundle, alice_key_package_bundle) =
            setup_client("Alice", ciphersuite, &crypto);
        let (_bob_credential_bundle, bob_key_package_bundle) =
            setup_client("Bob", ciphersuite, &crypto);

        let bob_key_package = bob_key_package_bundle.key_package();
        let alice_update_key_package_bundle = KeyPackageBundle::new(
            &[ciphersuite.name()],
            &alice_credential_bundle,
            &crypto,
            Vec::new(),
        )
        .expect("An unexpected error occurred.");
        let alice_update_key_package = alice_update_key_package_bundle.key_package();
        assert!(alice_update_key_package.verify(&crypto).is_ok());

        let group_context =
            GroupContext::new(GroupId::random(&crypto), GroupEpoch(0), vec![], vec![], &[])
                .expect("Could not create new GroupContext");

        // Let's create some proposals
        let add_proposal_alice1 = AddProposal {
            key_package: alice_key_package_bundle.key_package().clone(),
        };
        let add_proposal_alice2 = AddProposal {
            key_package: alice_key_package_bundle.key_package().clone(),
        };
        let add_proposal_bob1 = AddProposal {
            key_package: bob_key_package.clone(),
        };

        let proposal_add_alice1 = Proposal::Add(add_proposal_alice1);
        let proposal_reference_add_alice1 =
            ProposalReference::from_proposal(ciphersuite, &crypto, &proposal_add_alice1)
                .expect("An unexpected error occurred.");
        let proposal_add_alice2 = Proposal::Add(add_proposal_alice2);
        let proposal_reference_add_alice2 =
            ProposalReference::from_proposal(ciphersuite, &crypto, &proposal_add_alice2)
                .expect("An unexpected error occurred.");
        let proposal_add_bob1 = Proposal::Add(add_proposal_bob1);
        let proposal_reference_add_bob1 =
            ProposalReference::from_proposal(ciphersuite, &crypto, &proposal_add_bob1)
                .expect("An unexpected error occurred.");

        // Test proposal types
        assert!(proposal_add_alice1.is_type(ProposalType::Add));
        assert!(!proposal_add_alice1.is_type(ProposalType::Update));
        assert!(!proposal_add_alice1.is_type(ProposalType::Remove));

        // Frame proposals in MlsPlaintext
        let mls_plaintext_add_alice1 = MlsPlaintext::new_proposal(
            framing_parameters,
            0u32,
            proposal_add_alice1,
            &alice_credential_bundle,
            &group_context,
            &MembershipKey::from_secret(
                Secret::random(ciphersuite, &crypto, None).expect("Not enough randomness."),
            ),
            &crypto,
        )
        .expect("Could not create proposal.");
        let mls_plaintext_add_alice2 = MlsPlaintext::new_proposal(
            framing_parameters,
            1u32,
            proposal_add_alice2,
            &alice_credential_bundle,
            &group_context,
            &MembershipKey::from_secret(
                Secret::random(ciphersuite, &crypto, None).expect("Not enough randomness."),
            ),
            &crypto,
        )
        .expect("Could not create proposal.");
        let _mls_plaintext_add_bob1 = MlsPlaintext::new_proposal(
            framing_parameters,
            1u32,
            proposal_add_bob1,
            &alice_credential_bundle,
            &group_context,
            &MembershipKey::from_secret(
                Secret::random(ciphersuite, &crypto, None).expect("Not enough randomness."),
            ),
            &crypto,
        )
        .expect("Could not create proposal.");
=======
#[apply(ciphersuites_and_backends)]
fn proposal_queue_functions(
    ciphersuite: &'static Ciphersuite,
    backend: &impl OpenMlsCryptoProvider,
) {
    // Framing parameters
    let framing_parameters = FramingParameters::new(&[], WireFormat::MlsPlaintext);
    // Define identities
    let (alice_credential_bundle, alice_key_package_bundle) =
        setup_client("Alice", ciphersuite, backend);
    let (_bob_credential_bundle, bob_key_package_bundle) =
        setup_client("Bob", ciphersuite, backend);
>>>>>>> 04401ee2

    let bob_key_package = bob_key_package_bundle.key_package();
    let alice_update_key_package_bundle = KeyPackageBundle::new(
        &[ciphersuite.name()],
        &alice_credential_bundle,
        backend,
        Vec::new(),
    )
    .expect("An unexpected error occurred.");
    let alice_update_key_package = alice_update_key_package_bundle.key_package();
    assert!(alice_update_key_package.verify(backend).is_ok());

    let group_context =
        GroupContext::new(GroupId::random(backend), GroupEpoch(0), vec![], vec![], &[])
            .expect("Could not create new GroupContext");

    // Let's create some proposals
    let add_proposal_alice1 = AddProposal {
        key_package: alice_key_package_bundle.key_package().clone(),
    };
    let add_proposal_alice2 = AddProposal {
        key_package: alice_key_package_bundle.key_package().clone(),
    };
    let add_proposal_bob1 = AddProposal {
        key_package: bob_key_package.clone(),
    };

    let proposal_add_alice1 = Proposal::Add(add_proposal_alice1);
    let proposal_reference_add_alice1 =
        ProposalReference::from_proposal(ciphersuite, backend, &proposal_add_alice1)
            .expect("An unexpected error occurred.");
    let proposal_add_alice2 = Proposal::Add(add_proposal_alice2);
    let proposal_reference_add_alice2 =
        ProposalReference::from_proposal(ciphersuite, backend, &proposal_add_alice2)
            .expect("An unexpected error occurred.");
    let proposal_add_bob1 = Proposal::Add(add_proposal_bob1);
    let proposal_reference_add_bob1 =
        ProposalReference::from_proposal(ciphersuite, backend, &proposal_add_bob1)
            .expect("An unexpected error occurred.");

    // Test proposal types
    assert!(proposal_add_alice1.is_type(ProposalType::Add));
    assert!(!proposal_add_alice1.is_type(ProposalType::Update));
    assert!(!proposal_add_alice1.is_type(ProposalType::Remove));

    // Frame proposals in MlsPlaintext
    let mls_plaintext_add_alice1 = MlsPlaintext::new_proposal(
        framing_parameters,
        LeafIndex::from(0u32),
        proposal_add_alice1,
        &alice_credential_bundle,
        &group_context,
        &MembershipKey::from_secret(
            Secret::random(ciphersuite, backend, None).expect("Not enough randomness."),
        ),
        backend,
    )
    .expect("Could not create proposal.");
    let mls_plaintext_add_alice2 = MlsPlaintext::new_proposal(
        framing_parameters,
        LeafIndex::from(1u32),
        proposal_add_alice2,
        &alice_credential_bundle,
        &group_context,
        &MembershipKey::from_secret(
            Secret::random(ciphersuite, backend, None).expect("Not enough randomness."),
        ),
        backend,
    )
    .expect("Could not create proposal.");
    let _mls_plaintext_add_bob1 = MlsPlaintext::new_proposal(
        framing_parameters,
        LeafIndex::from(1u32),
        proposal_add_bob1,
        &alice_credential_bundle,
        &group_context,
        &MembershipKey::from_secret(
            Secret::random(ciphersuite, backend, None).expect("Not enough randomness."),
        ),
        backend,
    )
    .expect("Could not create proposal.");

<<<<<<< HEAD
        let (proposal_queue, own_update) = CreationProposalQueue::filter_proposals(
            ciphersuite,
            &crypto,
            &proposal_store,
            &[],
            0u32,
            1u32,
        )
        .expect("Could not create ProposalQueue.");

        // Own update should not be required in this case (only add proposals)
        assert!(!own_update);

        // Test if proposals are all covered
        let valid_proposal_reference_list = &[
            proposal_reference_add_alice1.clone(),
            proposal_reference_add_alice2.clone(),
        ];
        assert!(proposal_queue.contains(valid_proposal_reference_list));

        let invalid_proposal_reference_list = &[
            proposal_reference_add_alice1,
            proposal_reference_add_alice2,
            proposal_reference_add_bob1,
        ];
        assert!(!proposal_queue.contains(invalid_proposal_reference_list));

        // Get filtered proposals
        for filtered_proposal in proposal_queue.filtered_by_type(ProposalType::Add) {
            assert!(filtered_proposal.proposal().is_type(ProposalType::Add));
        }
=======
    let mut proposal_store = ProposalStore::from_staged_proposal(
        StagedProposal::from_mls_plaintext(ciphersuite, backend, mls_plaintext_add_alice1)
            .expect("Could not create StagedProposal."),
    );
    proposal_store.add(
        StagedProposal::from_mls_plaintext(ciphersuite, backend, mls_plaintext_add_alice2)
            .expect("Could not create StagedProposal."),
    );

    let (proposal_queue, own_update) = CreationProposalQueue::filter_proposals(
        ciphersuite,
        backend,
        &proposal_store,
        &[],
        LeafIndex::from(0u32),
        LeafIndex::from(1u32),
    )
    .expect("Could not create ProposalQueue.");

    // Own update should not be required in this case (only add proposals)
    assert!(!own_update);

    // Test if proposals are all covered
    let valid_proposal_reference_list = &[
        proposal_reference_add_alice1.clone(),
        proposal_reference_add_alice2.clone(),
    ];
    assert!(proposal_queue.contains(valid_proposal_reference_list));

    let invalid_proposal_reference_list = &[
        proposal_reference_add_alice1,
        proposal_reference_add_alice2,
        proposal_reference_add_bob1,
    ];
    assert!(!proposal_queue.contains(invalid_proposal_reference_list));

    // Get filtered proposals
    for filtered_proposal in proposal_queue.filtered_by_type(ProposalType::Add) {
        assert!(filtered_proposal.proposal().is_type(ProposalType::Add));
>>>>>>> 04401ee2
    }
}

/// Test, that we StagedProposalQueue is iterated in the right order.
<<<<<<< HEAD
#[test]
fn proposal_queue_order() {
    let crypto = OpenMlsRustCrypto::default();
    for ciphersuite in Config::supported_ciphersuites() {
        // Framing parameters
        let framing_parameters = FramingParameters::new(&[], WireFormat::MlsPlaintext);
        // Define identities
        let (alice_credential_bundle, alice_key_package_bundle) =
            setup_client("Alice", ciphersuite, &crypto);
        let (_bob_credential_bundle, bob_key_package_bundle) =
            setup_client("Bob", ciphersuite, &crypto);

        let bob_key_package = bob_key_package_bundle.key_package();
        let alice_update_key_package_bundle = KeyPackageBundle::new(
            &[ciphersuite.name()],
            &alice_credential_bundle,
            &crypto,
            Vec::new(),
        )
        .expect("An unexpected error occurred.");
        let alice_update_key_package = alice_update_key_package_bundle.key_package();
        assert!(alice_update_key_package.verify(&crypto).is_ok());

        let group_context =
            GroupContext::new(GroupId::random(&crypto), GroupEpoch(0), vec![], vec![], &[])
                .expect("An unexpected error occurred.");

        // Let's create some proposals
        let add_proposal_alice1 = AddProposal {
            key_package: alice_key_package_bundle.key_package().clone(),
        };
        let add_proposal_bob1 = AddProposal {
            key_package: bob_key_package.clone(),
        };

        let proposal_add_alice1 = Proposal::Add(add_proposal_alice1);
        let proposal_reference_add_alice1 =
            ProposalReference::from_proposal(ciphersuite, &crypto, &proposal_add_alice1)
                .expect("An unexpected error occurred.");
        let proposal_add_bob1 = Proposal::Add(add_proposal_bob1);

        // Frame proposals in MlsPlaintext
        let mls_plaintext_add_alice1 = MlsPlaintext::new_proposal(
            framing_parameters,
            0u32,
            proposal_add_alice1.clone(),
            &alice_credential_bundle,
            &group_context,
            &MembershipKey::from_secret(
                Secret::random(ciphersuite, &crypto, None /* MLS version */)
                    .expect("Not enough randomness."),
            ),
            &crypto,
        )
        .expect("Could not create proposal.");
        let mls_plaintext_add_bob1 = MlsPlaintext::new_proposal(
            framing_parameters,
            1u32,
            proposal_add_bob1.clone(),
            &alice_credential_bundle,
            &group_context,
            &MembershipKey::from_secret(
                Secret::random(ciphersuite, &crypto, None /* MLS version */)
                    .expect("Not enough randomness."),
            ),
            &crypto,
        )
        .expect("Could not create proposal.");
=======
#[apply(ciphersuites_and_backends)]
fn proposal_queue_order(ciphersuite: &'static Ciphersuite, backend: &impl OpenMlsCryptoProvider) {
    // Framing parameters
    let framing_parameters = FramingParameters::new(&[], WireFormat::MlsPlaintext);
    // Define identities
    let (alice_credential_bundle, alice_key_package_bundle) =
        setup_client("Alice", ciphersuite, backend);
    let (_bob_credential_bundle, bob_key_package_bundle) =
        setup_client("Bob", ciphersuite, backend);
>>>>>>> 04401ee2

    let bob_key_package = bob_key_package_bundle.key_package();
    let alice_update_key_package_bundle = KeyPackageBundle::new(
        &[ciphersuite.name()],
        &alice_credential_bundle,
        backend,
        Vec::new(),
    )
    .expect("An unexpected error occurred.");
    let alice_update_key_package = alice_update_key_package_bundle.key_package();
    assert!(alice_update_key_package.verify(backend).is_ok());

    let group_context =
        GroupContext::new(GroupId::random(backend), GroupEpoch(0), vec![], vec![], &[])
            .expect("An unexpected error occurred.");

    // Let's create some proposals
    let add_proposal_alice1 = AddProposal {
        key_package: alice_key_package_bundle.key_package().clone(),
    };
    let add_proposal_bob1 = AddProposal {
        key_package: bob_key_package.clone(),
    };

    let proposal_add_alice1 = Proposal::Add(add_proposal_alice1);
    let proposal_reference_add_alice1 =
        ProposalReference::from_proposal(ciphersuite, backend, &proposal_add_alice1)
            .expect("An unexpected error occurred.");
    let proposal_add_bob1 = Proposal::Add(add_proposal_bob1);

    // Frame proposals in MlsPlaintext
    let mls_plaintext_add_alice1 = MlsPlaintext::new_proposal(
        framing_parameters,
        LeafIndex::from(0u32),
        proposal_add_alice1.clone(),
        &alice_credential_bundle,
        &group_context,
        &MembershipKey::from_secret(
            Secret::random(ciphersuite, backend, None /* MLS version */)
                .expect("Not enough randomness."),
        ),
        backend,
    )
    .expect("Could not create proposal.");
    let mls_plaintext_add_bob1 = MlsPlaintext::new_proposal(
        framing_parameters,
        LeafIndex::from(1u32),
        proposal_add_bob1.clone(),
        &alice_credential_bundle,
        &group_context,
        &MembershipKey::from_secret(
            Secret::random(ciphersuite, backend, None /* MLS version */)
                .expect("Not enough randomness."),
        ),
        backend,
    )
    .expect("Could not create proposal.");

<<<<<<< HEAD
        let proposal_or_refs = vec![
            ProposalOrRef::Proposal(proposal_add_bob1.clone()),
            ProposalOrRef::Reference(proposal_reference_add_alice1),
        ];

        let sender = Sender {
            sender_type: SenderType::Member,
            sender: (0u32),
        };

        // And the same should go for proposal queues built from committed
        // proposals. The order here should be dictated by the proposals passed
        // as ProposalOrRefs.
        let proposal_queue = StagedProposalQueue::from_committed_proposals(
            ciphersuite,
            &crypto,
            proposal_or_refs,
            &proposal_store,
            sender,
        )
        .expect("An unexpected error occurred.");
=======
    // This should set the order of the proposals.
    let mut proposal_store = ProposalStore::from_staged_proposal(
        StagedProposal::from_mls_plaintext(ciphersuite, backend, mls_plaintext_add_alice1)
            .expect("Could not create StagedProposal."),
    );
    proposal_store.add(
        StagedProposal::from_mls_plaintext(ciphersuite, backend, mls_plaintext_add_bob1)
            .expect("Could not create StagedProposal."),
    );
>>>>>>> 04401ee2

    let proposal_or_refs = vec![
        ProposalOrRef::Proposal(proposal_add_bob1.clone()),
        ProposalOrRef::Reference(proposal_reference_add_alice1),
    ];

    let sender = Sender {
        sender_type: SenderType::Member,
        sender: LeafIndex::from(0u32),
    };

    // And the same should go for proposal queues built from committed
    // proposals. The order here should be dictated by the proposals passed
    // as ProposalOrRefs.
    let proposal_queue = StagedProposalQueue::from_committed_proposals(
        ciphersuite,
        backend,
        proposal_or_refs,
        &proposal_store,
        sender,
    )
    .expect("An unexpected error occurred.");

    let proposal_collection: Vec<&StagedProposal> =
        proposal_queue.filtered_by_type(ProposalType::Add).collect();

    assert_eq!(proposal_collection[0].proposal(), &proposal_add_bob1);
    assert_eq!(proposal_collection[1].proposal(), &proposal_add_alice1);
}

#[apply(ciphersuites_and_backends)]
fn test_required_unsupported_proposals(
    ciphersuite: &'static Ciphersuite,
    backend: &impl OpenMlsCryptoProvider,
) {
    let (_alice_credential_bundle, alice_key_package_bundle) =
        setup_client("Alice", ciphersuite, backend);

    // Set required capabilities
    let extensions = &[];
    let proposals = &[ProposalType::GroupContextExtensions, ProposalType::AppAck];
    let required_capabilities = RequiredCapabilitiesExtension::new(extensions, proposals);

    // This must fail because we don't actually support AppAck proposals
    let e = MlsGroup::builder(GroupId::random(backend), alice_key_package_bundle)
        .with_required_capabilities(required_capabilities)
        .build(backend)
        .expect_err(
            "MlsGroup creation must fail because AppAck proposals aren't supported in OpenMLS yet.",
        );
    assert_eq!(
        e,
        MlsGroupError::ConfigError(ConfigError::UnsupportedProposalType)
    )
}

#[apply(ciphersuites_and_backends)]
fn test_required_extension_key_package_mismatch(
    ciphersuite: &'static Ciphersuite,
    backend: &impl OpenMlsCryptoProvider,
) {
    // Basic group setup.
    let group_aad = b"Alice's test group";
    let framing_parameters = FramingParameters::new(group_aad, WireFormat::MlsPlaintext);

    let (alice_credential_bundle, alice_key_package_bundle) =
        setup_client("Alice", ciphersuite, backend);
    let (_bob_credential_bundle, bob_key_package_bundle) =
        setup_client("Bob", ciphersuite, backend);
    let bob_key_package = bob_key_package_bundle.key_package();

    // Set required capabilities
    let extensions = &[
        ExtensionType::Capabilities,
        ExtensionType::RequiredCapabilities,
        ExtensionType::KeyId,
    ];
    let proposals = &[
        ProposalType::GroupContextExtensions,
        ProposalType::Add,
        ProposalType::Remove,
        ProposalType::Update,
    ];
    let required_capabilities = RequiredCapabilitiesExtension::new(extensions, proposals);

    let alice_group = MlsGroup::builder(GroupId::random(backend), alice_key_package_bundle)
        .with_required_capabilities(required_capabilities)
        .build(backend)
        .expect("Error creating MlsGroup.");

    let e = alice_group
        .create_add_proposal(
            framing_parameters,
            &alice_credential_bundle,
            bob_key_package.clone(),
            backend,
        )
        .expect_err("Proposal was created even though the key package didn't support the required extensions.");
    assert_eq!(
        e,
        MlsGroupError::KeyPackageError(KeyPackageError::UnsupportedExtension)
    );
}

#[apply(ciphersuites_and_backends)]
fn test_group_context_extensions(
    ciphersuite: &'static Ciphersuite,
    backend: &impl OpenMlsCryptoProvider,
) {
    // Basic group setup.
    let group_aad = b"Alice's test group";
    let framing_parameters = FramingParameters::new(group_aad, WireFormat::MlsPlaintext);

    let (alice_credential_bundle, alice_key_package_bundle) =
        setup_client("Alice", ciphersuite, backend);
    let (bob_credential_bundle, _) = setup_client("Bob", ciphersuite, backend);

    let bob_key_package_bundle = KeyPackageBundle::new(
        &[ciphersuite.name()],
        &bob_credential_bundle,
        backend,
        vec![Extension::KeyPackageId(KeyIdExtension::default())],
    )
    .expect("An unexpected error occurred.");
    let bob_key_package = bob_key_package_bundle.key_package();

    // Set required capabilities
    let extensions = &[ExtensionType::Capabilities, ExtensionType::KeyId];
    let proposals = &[
        ProposalType::GroupContextExtensions,
        ProposalType::Add,
        ProposalType::Remove,
        ProposalType::Update,
    ];
    let required_capabilities = RequiredCapabilitiesExtension::new(extensions, proposals);

    let mut alice_group = MlsGroup::builder(GroupId::random(backend), alice_key_package_bundle)
        .with_required_capabilities(required_capabilities)
        .build(backend)
        .expect("Error creating MlsGroup.");

    let bob_add_proposal = alice_group
        .create_add_proposal(
            framing_parameters,
            &alice_credential_bundle,
            bob_key_package.clone(),
            backend,
        )
        .expect("Could not create proposal");

    let proposal_store = ProposalStore::from_staged_proposal(
        StagedProposal::from_mls_plaintext(ciphersuite, backend, bob_add_proposal)
            .expect("Could not create StagedProposal."),
    );
    log::info!(" >>> Creating commit ...");
    let params = CreateCommitParams::builder()
        .framing_parameters(framing_parameters)
        .credential_bundle(&alice_credential_bundle)
        .proposal_store(&proposal_store)
        .force_self_update(false)
        .build();
    let (mls_plaintext_commit, welcome_bundle_alice_bob_option, _kpb_option) = alice_group
        .create_commit(params, backend)
        .expect("Error creating commit");

    log::info!(" >>> Staging & merging commit ...");

    let staged_commit = alice_group
        .stage_commit(&mls_plaintext_commit, &proposal_store, &[], None, backend)
        .expect("error staging commit");
    alice_group
        .merge_commit(staged_commit)
        .expect("error merging commit");
    let ratchet_tree = alice_group.tree().export_nodes();

    // Make sure that Bob can join the group with the required extension in place
    // and Bob's key package supporting them.
    let _bob_group = MlsGroup::new_from_welcome(
        welcome_bundle_alice_bob_option.expect("An unexpected error occurred."),
        Some(ratchet_tree),
        bob_key_package_bundle,
        None,
        backend,
    )
    .expect("Error joining group.");
}

#[apply(ciphersuites_and_backends)]
fn test_group_context_extension_proposal_fails(
    ciphersuite: &'static Ciphersuite,
    backend: &impl OpenMlsCryptoProvider,
) {
    // Basic group setup.
    let group_aad = b"Alice's test group";
    let framing_parameters = FramingParameters::new(group_aad, WireFormat::MlsPlaintext);

    let (alice_credential_bundle, alice_key_package_bundle) =
        setup_client("Alice", ciphersuite, backend);
    let (bob_credential_bundle, _) = setup_client("Bob", ciphersuite, backend);

    let bob_key_package_bundle = KeyPackageBundle::new(
        &[ciphersuite.name()],
        &bob_credential_bundle,
        backend,
        vec![Extension::KeyPackageId(KeyIdExtension::default())],
    )
    .expect("An unexpected error occurred.");
    let bob_key_package = bob_key_package_bundle.key_package();

    // Set required capabilities
    let extensions = &[ExtensionType::Capabilities];
    let proposals = &[
        ProposalType::GroupContextExtensions,
        ProposalType::Add,
        ProposalType::Remove,
        ProposalType::Update,
    ];
    let required_capabilities = RequiredCapabilitiesExtension::new(extensions, proposals);

    let mut alice_group = MlsGroup::builder(GroupId::random(backend), alice_key_package_bundle)
        .with_required_capabilities(required_capabilities)
        .build(backend)
        .expect("Error creating MlsGroup.");

    // Alice tries to add a required capability she doesn't support herself.
    let required_key_id = Extension::RequiredCapabilities(RequiredCapabilitiesExtension::new(
        &[ExtensionType::KeyId],
        &[],
    ));
    let e = alice_group.create_group_context_ext_proposal(
        framing_parameters,
        &alice_credential_bundle,
        &[required_key_id.clone()],
        backend,
    ).expect_err("Alice was able to create a gce proposal with a required extensions she doesn't support.");
    assert_eq!(
        e,
        MlsGroupError::KeyPackageError(KeyPackageError::UnsupportedExtension)
    );

    // Well, this failed luckily.

    // Adding Bob
    let bob_add_proposal = alice_group
        .create_add_proposal(
            framing_parameters,
            &alice_credential_bundle,
            bob_key_package.clone(),
            backend,
        )
        .expect("Could not create proposal");

    let proposal_store = ProposalStore::from_staged_proposal(
        StagedProposal::from_mls_plaintext(ciphersuite, backend, bob_add_proposal)
            .expect("Could not create StagedProposal."),
    );
    log::info!(" >>> Creating commit ...");
    let params = CreateCommitParams::builder()
        .framing_parameters(framing_parameters)
        .credential_bundle(&alice_credential_bundle)
        .proposal_store(&proposal_store)
        .force_self_update(false)
        .build();
    let (mls_plaintext_commit, welcome_bundle_alice_bob_option, _kpb_option) = alice_group
        .create_commit(params, backend)
        .expect("Error creating commit");

    log::info!(" >>> Staging & merging commit ...");

    let staged_commit = alice_group
        .stage_commit(&mls_plaintext_commit, &proposal_store, &[], None, backend)
        .expect("error staging commit");
    alice_group
        .merge_commit(staged_commit)
        .expect("error merging commit");
    let ratchet_tree = alice_group.tree().export_nodes();

    let bob_group = MlsGroup::new_from_welcome(
        welcome_bundle_alice_bob_option.expect("An unexpected error occurred."),
        Some(ratchet_tree),
        bob_key_package_bundle,
        None,
        backend,
    )
    .expect("Error joining group.");

    // Now Bob wants the KeyId extension to be required.
    // This should fail because Alice doesn't support it.
    let e = bob_group
        .create_group_context_ext_proposal(
            framing_parameters,
            &alice_credential_bundle,
            &[required_key_id],
            backend,
        )
        .expect_err("Bob was able to create a gce proposal for an extension not supported by all other parties.");
    assert_eq!(
        e,
        MlsGroupError::KeyPackageError(KeyPackageError::UnsupportedExtension)
    );
}

#[apply(ciphersuites_and_backends)]
fn test_group_context_extension_proposal(
    ciphersuite: &'static Ciphersuite,
    backend: &impl OpenMlsCryptoProvider,
) {
    // Basic group setup.
    let group_aad = b"Alice's test group";
    let framing_parameters = FramingParameters::new(group_aad, WireFormat::MlsPlaintext);

    let (alice_credential_bundle, _) = setup_client("Alice", ciphersuite, backend);
    let (bob_credential_bundle, _) = setup_client("Bob", ciphersuite, backend);

    let bob_key_package_bundle = KeyPackageBundle::new(
        &[ciphersuite.name()],
        &bob_credential_bundle,
        backend,
        vec![Extension::KeyPackageId(KeyIdExtension::default())],
    )
    .expect("An unexpected error occurred.");
    let alice_key_package_bundle = KeyPackageBundle::new(
        &[ciphersuite.name()],
        &alice_credential_bundle,
        backend,
        vec![Extension::KeyPackageId(KeyIdExtension::default())],
    )
    .expect("An unexpected error occurred.");
    let bob_key_package = bob_key_package_bundle.key_package();

    // Set required capabilities
    let extensions = &[ExtensionType::Capabilities];
    let proposals = &[
        ProposalType::GroupContextExtensions,
        ProposalType::Add,
        ProposalType::Remove,
        ProposalType::Update,
    ];
    let required_capabilities = RequiredCapabilitiesExtension::new(extensions, proposals);

    let mut alice_group = MlsGroup::builder(GroupId::random(backend), alice_key_package_bundle)
        .with_required_capabilities(required_capabilities)
        .build(backend)
        .expect("Error creating MlsGroup.");

    // Adding Bob
    let bob_add_proposal = alice_group
        .create_add_proposal(
            framing_parameters,
            &alice_credential_bundle,
            bob_key_package.clone(),
            backend,
        )
        .expect("Could not create proposal");

    let proposal_store = ProposalStore::from_staged_proposal(
        StagedProposal::from_mls_plaintext(ciphersuite, backend, bob_add_proposal)
            .expect("Could not create StagedProposal."),
    );
    log::info!(" >>> Creating commit ...");
    let params = CreateCommitParams::builder()
        .framing_parameters(framing_parameters)
        .credential_bundle(&alice_credential_bundle)
        .proposal_store(&proposal_store)
        .force_self_update(false)
        .build();
    let (mls_plaintext_commit, welcome_bundle_alice_bob_option, _) = alice_group
        .create_commit(params, backend)
        .expect("Error creating commit");

    log::info!(" >>> Staging & merging commit ...");

    let staged_commit = alice_group
        .stage_commit(&mls_plaintext_commit, &proposal_store, &[], None, backend)
        .expect("error staging commit");
    alice_group
        .merge_commit(staged_commit)
        .expect("error merging commit");
    let ratchet_tree = alice_group.tree().export_nodes();

    let mut bob_group = MlsGroup::new_from_welcome(
        welcome_bundle_alice_bob_option.expect("An unexpected error occurred."),
        Some(ratchet_tree),
        bob_key_package_bundle,
        None,
        backend,
    )
    .expect("Error joining group.");

    // Alice adds a required capability.
    let required_key_id = Extension::RequiredCapabilities(RequiredCapabilitiesExtension::new(
        &[ExtensionType::KeyId],
        &[],
    ));
    let gce_proposal = alice_group
        .create_group_context_ext_proposal(
            framing_parameters,
            &alice_credential_bundle,
            &[required_key_id],
            backend,
        )
        .expect("Error creating gce proposal.");

    let proposal_store = ProposalStore::from_staged_proposal(
        StagedProposal::from_mls_plaintext(ciphersuite, backend, gce_proposal)
            .expect("Could not create StagedProposal."),
    );
    log::info!(" >>> Creating commit ...");
    let params = CreateCommitParams::builder()
        .framing_parameters(framing_parameters)
        .credential_bundle(&alice_credential_bundle)
        .proposal_store(&proposal_store)
        .force_self_update(false)
        .build();
    let (gce_mls_plaintext, _, _) = alice_group
        .create_commit(params, backend)
        .expect("Error creating commit");

    log::info!(" >>> Staging & merging commit ...");

    let staged_commit = alice_group
        .stage_commit(&gce_mls_plaintext, &proposal_store, &[], None, backend)
        .expect("error staging commit");
    alice_group
        .merge_commit(staged_commit)
        .expect("error merging commit");

    let staged_commit = bob_group
        .stage_commit(&gce_mls_plaintext, &proposal_store, &[], None, backend)
        .expect("error staging commit");
    bob_group
        .merge_commit(staged_commit)
        .expect("error merging commit");

    assert_eq!(
        alice_group
            .export_secret(backend, "label", b"gce test", 32)
            .expect("Error exporting secret."),
        bob_group
            .export_secret(backend, "label", b"gce test", 32)
            .expect("Error exporting secret.")
    )
}<|MERGE_RESOLUTION|>--- conflicted
+++ resolved
@@ -47,101 +47,6 @@
 /// This test makes sure CreationProposalQueue works as intented. This functionality is
 /// used in `create_commit` to filter the epoch proposals. Expected result:
 /// `filtered_queued_proposals` returns only proposals of a certain type
-<<<<<<< HEAD
-#[test]
-fn proposal_queue_functions() {
-    let crypto = OpenMlsRustCrypto::default();
-    for ciphersuite in Config::supported_ciphersuites() {
-        // Framing parameters
-        let framing_parameters = FramingParameters::new(&[], WireFormat::MlsPlaintext);
-        // Define identities
-        let (alice_credential_bundle, alice_key_package_bundle) =
-            setup_client("Alice", ciphersuite, &crypto);
-        let (_bob_credential_bundle, bob_key_package_bundle) =
-            setup_client("Bob", ciphersuite, &crypto);
-
-        let bob_key_package = bob_key_package_bundle.key_package();
-        let alice_update_key_package_bundle = KeyPackageBundle::new(
-            &[ciphersuite.name()],
-            &alice_credential_bundle,
-            &crypto,
-            Vec::new(),
-        )
-        .expect("An unexpected error occurred.");
-        let alice_update_key_package = alice_update_key_package_bundle.key_package();
-        assert!(alice_update_key_package.verify(&crypto).is_ok());
-
-        let group_context =
-            GroupContext::new(GroupId::random(&crypto), GroupEpoch(0), vec![], vec![], &[])
-                .expect("Could not create new GroupContext");
-
-        // Let's create some proposals
-        let add_proposal_alice1 = AddProposal {
-            key_package: alice_key_package_bundle.key_package().clone(),
-        };
-        let add_proposal_alice2 = AddProposal {
-            key_package: alice_key_package_bundle.key_package().clone(),
-        };
-        let add_proposal_bob1 = AddProposal {
-            key_package: bob_key_package.clone(),
-        };
-
-        let proposal_add_alice1 = Proposal::Add(add_proposal_alice1);
-        let proposal_reference_add_alice1 =
-            ProposalReference::from_proposal(ciphersuite, &crypto, &proposal_add_alice1)
-                .expect("An unexpected error occurred.");
-        let proposal_add_alice2 = Proposal::Add(add_proposal_alice2);
-        let proposal_reference_add_alice2 =
-            ProposalReference::from_proposal(ciphersuite, &crypto, &proposal_add_alice2)
-                .expect("An unexpected error occurred.");
-        let proposal_add_bob1 = Proposal::Add(add_proposal_bob1);
-        let proposal_reference_add_bob1 =
-            ProposalReference::from_proposal(ciphersuite, &crypto, &proposal_add_bob1)
-                .expect("An unexpected error occurred.");
-
-        // Test proposal types
-        assert!(proposal_add_alice1.is_type(ProposalType::Add));
-        assert!(!proposal_add_alice1.is_type(ProposalType::Update));
-        assert!(!proposal_add_alice1.is_type(ProposalType::Remove));
-
-        // Frame proposals in MlsPlaintext
-        let mls_plaintext_add_alice1 = MlsPlaintext::new_proposal(
-            framing_parameters,
-            0u32,
-            proposal_add_alice1,
-            &alice_credential_bundle,
-            &group_context,
-            &MembershipKey::from_secret(
-                Secret::random(ciphersuite, &crypto, None).expect("Not enough randomness."),
-            ),
-            &crypto,
-        )
-        .expect("Could not create proposal.");
-        let mls_plaintext_add_alice2 = MlsPlaintext::new_proposal(
-            framing_parameters,
-            1u32,
-            proposal_add_alice2,
-            &alice_credential_bundle,
-            &group_context,
-            &MembershipKey::from_secret(
-                Secret::random(ciphersuite, &crypto, None).expect("Not enough randomness."),
-            ),
-            &crypto,
-        )
-        .expect("Could not create proposal.");
-        let _mls_plaintext_add_bob1 = MlsPlaintext::new_proposal(
-            framing_parameters,
-            1u32,
-            proposal_add_bob1,
-            &alice_credential_bundle,
-            &group_context,
-            &MembershipKey::from_secret(
-                Secret::random(ciphersuite, &crypto, None).expect("Not enough randomness."),
-            ),
-            &crypto,
-        )
-        .expect("Could not create proposal.");
-=======
 #[apply(ciphersuites_and_backends)]
 fn proposal_queue_functions(
     ciphersuite: &'static Ciphersuite,
@@ -154,7 +59,6 @@
         setup_client("Alice", ciphersuite, backend);
     let (_bob_credential_bundle, bob_key_package_bundle) =
         setup_client("Bob", ciphersuite, backend);
->>>>>>> 04401ee2
 
     let bob_key_package = bob_key_package_bundle.key_package();
     let alice_update_key_package_bundle = KeyPackageBundle::new(
@@ -238,39 +142,6 @@
     )
     .expect("Could not create proposal.");
 
-<<<<<<< HEAD
-        let (proposal_queue, own_update) = CreationProposalQueue::filter_proposals(
-            ciphersuite,
-            &crypto,
-            &proposal_store,
-            &[],
-            0u32,
-            1u32,
-        )
-        .expect("Could not create ProposalQueue.");
-
-        // Own update should not be required in this case (only add proposals)
-        assert!(!own_update);
-
-        // Test if proposals are all covered
-        let valid_proposal_reference_list = &[
-            proposal_reference_add_alice1.clone(),
-            proposal_reference_add_alice2.clone(),
-        ];
-        assert!(proposal_queue.contains(valid_proposal_reference_list));
-
-        let invalid_proposal_reference_list = &[
-            proposal_reference_add_alice1,
-            proposal_reference_add_alice2,
-            proposal_reference_add_bob1,
-        ];
-        assert!(!proposal_queue.contains(invalid_proposal_reference_list));
-
-        // Get filtered proposals
-        for filtered_proposal in proposal_queue.filtered_by_type(ProposalType::Add) {
-            assert!(filtered_proposal.proposal().is_type(ProposalType::Add));
-        }
-=======
     let mut proposal_store = ProposalStore::from_staged_proposal(
         StagedProposal::from_mls_plaintext(ciphersuite, backend, mls_plaintext_add_alice1)
             .expect("Could not create StagedProposal."),
@@ -310,81 +181,10 @@
     // Get filtered proposals
     for filtered_proposal in proposal_queue.filtered_by_type(ProposalType::Add) {
         assert!(filtered_proposal.proposal().is_type(ProposalType::Add));
->>>>>>> 04401ee2
     }
 }
 
 /// Test, that we StagedProposalQueue is iterated in the right order.
-<<<<<<< HEAD
-#[test]
-fn proposal_queue_order() {
-    let crypto = OpenMlsRustCrypto::default();
-    for ciphersuite in Config::supported_ciphersuites() {
-        // Framing parameters
-        let framing_parameters = FramingParameters::new(&[], WireFormat::MlsPlaintext);
-        // Define identities
-        let (alice_credential_bundle, alice_key_package_bundle) =
-            setup_client("Alice", ciphersuite, &crypto);
-        let (_bob_credential_bundle, bob_key_package_bundle) =
-            setup_client("Bob", ciphersuite, &crypto);
-
-        let bob_key_package = bob_key_package_bundle.key_package();
-        let alice_update_key_package_bundle = KeyPackageBundle::new(
-            &[ciphersuite.name()],
-            &alice_credential_bundle,
-            &crypto,
-            Vec::new(),
-        )
-        .expect("An unexpected error occurred.");
-        let alice_update_key_package = alice_update_key_package_bundle.key_package();
-        assert!(alice_update_key_package.verify(&crypto).is_ok());
-
-        let group_context =
-            GroupContext::new(GroupId::random(&crypto), GroupEpoch(0), vec![], vec![], &[])
-                .expect("An unexpected error occurred.");
-
-        // Let's create some proposals
-        let add_proposal_alice1 = AddProposal {
-            key_package: alice_key_package_bundle.key_package().clone(),
-        };
-        let add_proposal_bob1 = AddProposal {
-            key_package: bob_key_package.clone(),
-        };
-
-        let proposal_add_alice1 = Proposal::Add(add_proposal_alice1);
-        let proposal_reference_add_alice1 =
-            ProposalReference::from_proposal(ciphersuite, &crypto, &proposal_add_alice1)
-                .expect("An unexpected error occurred.");
-        let proposal_add_bob1 = Proposal::Add(add_proposal_bob1);
-
-        // Frame proposals in MlsPlaintext
-        let mls_plaintext_add_alice1 = MlsPlaintext::new_proposal(
-            framing_parameters,
-            0u32,
-            proposal_add_alice1.clone(),
-            &alice_credential_bundle,
-            &group_context,
-            &MembershipKey::from_secret(
-                Secret::random(ciphersuite, &crypto, None /* MLS version */)
-                    .expect("Not enough randomness."),
-            ),
-            &crypto,
-        )
-        .expect("Could not create proposal.");
-        let mls_plaintext_add_bob1 = MlsPlaintext::new_proposal(
-            framing_parameters,
-            1u32,
-            proposal_add_bob1.clone(),
-            &alice_credential_bundle,
-            &group_context,
-            &MembershipKey::from_secret(
-                Secret::random(ciphersuite, &crypto, None /* MLS version */)
-                    .expect("Not enough randomness."),
-            ),
-            &crypto,
-        )
-        .expect("Could not create proposal.");
-=======
 #[apply(ciphersuites_and_backends)]
 fn proposal_queue_order(ciphersuite: &'static Ciphersuite, backend: &impl OpenMlsCryptoProvider) {
     // Framing parameters
@@ -394,7 +194,6 @@
         setup_client("Alice", ciphersuite, backend);
     let (_bob_credential_bundle, bob_key_package_bundle) =
         setup_client("Bob", ciphersuite, backend);
->>>>>>> 04401ee2
 
     let bob_key_package = bob_key_package_bundle.key_package();
     let alice_update_key_package_bundle = KeyPackageBundle::new(
@@ -453,29 +252,6 @@
     )
     .expect("Could not create proposal.");
 
-<<<<<<< HEAD
-        let proposal_or_refs = vec![
-            ProposalOrRef::Proposal(proposal_add_bob1.clone()),
-            ProposalOrRef::Reference(proposal_reference_add_alice1),
-        ];
-
-        let sender = Sender {
-            sender_type: SenderType::Member,
-            sender: (0u32),
-        };
-
-        // And the same should go for proposal queues built from committed
-        // proposals. The order here should be dictated by the proposals passed
-        // as ProposalOrRefs.
-        let proposal_queue = StagedProposalQueue::from_committed_proposals(
-            ciphersuite,
-            &crypto,
-            proposal_or_refs,
-            &proposal_store,
-            sender,
-        )
-        .expect("An unexpected error occurred.");
-=======
     // This should set the order of the proposals.
     let mut proposal_store = ProposalStore::from_staged_proposal(
         StagedProposal::from_mls_plaintext(ciphersuite, backend, mls_plaintext_add_alice1)
@@ -485,7 +261,6 @@
         StagedProposal::from_mls_plaintext(ciphersuite, backend, mls_plaintext_add_bob1)
             .expect("Could not create StagedProposal."),
     );
->>>>>>> 04401ee2
 
     let proposal_or_refs = vec![
         ProposalOrRef::Proposal(proposal_add_bob1.clone()),
