--- conflicted
+++ resolved
@@ -4,11 +4,7 @@
 use rstest_reuse::apply;
 
 use crate::{
-<<<<<<< HEAD
-=======
-    credentials::{test_utils::new_credential, CredentialType},
     group::GroupId,
->>>>>>> 8cf7f0cb
     key_packages::KeyPackageBundle,
     test_utils::credential,
     treesync::{node::Node, RatchetTree, TreeSync},
