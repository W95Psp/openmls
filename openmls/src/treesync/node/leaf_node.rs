--- conflicted
+++ resolved
@@ -1,18 +1,13 @@
 //! This module contains the [`LeafNode`] struct and its implementation.
-<<<<<<< HEAD
 use openmls_traits::{
     credential::OpenMlsCredential,
-    key_store::OpenMlsKeyStore,
     signatures::Signer,
     types::{
         credential::{Credential, CredentialType},
-        Ciphersuite, VerifiableCiphersuite,
+        Ciphersuite,
     },
     OpenMlsCryptoProvider,
 };
-=======
-use openmls_traits::{signatures::Signer, types::Ciphersuite, OpenMlsCryptoProvider};
->>>>>>> 8cf7f0cb
 use serde::{Deserialize, Serialize};
 use tls_codec::{Serialize as TlsSerializeTrait, TlsDeserialize, TlsSerialize, TlsSize, VLBytes};
 
@@ -33,6 +28,7 @@
     group::{config::CryptoConfig, GroupId},
     key_packages::KeyPackage,
     messages::proposals::ProposalType,
+    prelude_test::HpkePublicKey,
     treesync::errors::{LeafNodeValidationError, LifetimeError, PublicTreeError},
     versions::ProtocolVersion,
 };
@@ -50,9 +46,9 @@
     pub(crate) struct Seal;
 }
 
-pub(crate) struct NewLeafNodeParams {
+pub(crate) struct NewLeafNodeParams<'a> {
     pub(crate) config: CryptoConfig,
-    pub(crate) credential_with_key: CredentialWithKey,
+    pub(crate) credential: Box<&'a dyn OpenMlsCredential>,
     pub(crate) leaf_node_source: LeafNodeSource,
     pub(crate) capabilities: Capabilities,
     pub(crate) extensions: Extensions,
@@ -102,21 +98,13 @@
     /// returns the HPKE key pair along with the new leaf node.
     /// The caller is responsible for storing the private key.
     pub(crate) fn new(
-<<<<<<< HEAD
-        config: CryptoConfig,
-        credential_with_key: &dyn OpenMlsCredential,
-        leaf_node_source: LeafNodeSource,
-        capabilities: Capabilities,
-        extensions: Extensions,
-=======
->>>>>>> 8cf7f0cb
         backend: &impl OpenMlsCryptoProvider,
         signer: &impl Signer,
         new_leaf_node_params: NewLeafNodeParams,
     ) -> Result<(Self, EncryptionKeyPair), LibraryError> {
         let NewLeafNodeParams {
             config,
-            credential_with_key,
+            credential,
             leaf_node_source,
             capabilities,
             extensions,
@@ -128,7 +116,7 @@
 
         let leaf_node = Self::new_with_key(
             encryption_key_pair.public_key().clone(),
-            credential_with_key,
+            *credential,
             leaf_node_source,
             capabilities,
             extensions,
@@ -246,13 +234,8 @@
 
         let new_leaf_node_params = NewLeafNodeParams {
             config,
-<<<<<<< HEAD
-            credential,
-            LeafNodeSource::Update,
-=======
-            credential_with_key,
+            credential: Box::new(credential),
             leaf_node_source: LeafNodeSource::Update,
->>>>>>> 8cf7f0cb
             capabilities,
             extensions,
             tree_info_tbs,
@@ -688,12 +671,12 @@
     pub(crate) fn resign(
         &mut self,
         signer: &impl Signer,
-        credential_with_key: CredentialWithKey,
+        credential: &dyn OpenMlsCredential,
         tree_info_tbs: TreeInfoTbs,
     ) {
         let leaf_node_tbs = LeafNodeTbs::new(
             self.payload.encryption_key.clone(),
-            credential_with_key,
+            credential,
             self.payload.capabilities.clone(),
             self.payload.leaf_node_source.clone(),
             self.payload.extensions.clone(),
@@ -762,7 +745,6 @@
     extensions: Extensions,
 }
 
-<<<<<<< HEAD
 #[cfg(test)]
 impl LeafNodePayload {
     /// Create a dummy [`LeafNodePayload`] for testing.
@@ -782,8 +764,6 @@
     }
 }
 
-=======
->>>>>>> 8cf7f0cb
 #[derive(
     Debug, Clone, PartialEq, Eq, Serialize, Deserialize, TlsSerialize, TlsDeserialize, TlsSize,
 )]
@@ -1011,34 +991,11 @@
     }
 }
 
-<<<<<<< HEAD
-impl OpenMlsLeafNode {
-    /// Generate a new [`OpenMlsLeafNode`] for a new tree.
-    pub(crate) fn new(
-        config: CryptoConfig,
-        leaf_node_source: LeafNodeSource,
-        backend: &impl OpenMlsCryptoProvider,
-        signer: &impl Signer,
-        credential_with_key: &dyn OpenMlsCredential,
-        capabilities: Capabilities,
-        extensions: Extensions,
-    ) -> Result<(Self, EncryptionKeyPair), LibraryError> {
-        let (leaf_node, encryption_key_pair) = LeafNode::new(
-            config,
-            credential_with_key,
-            leaf_node_source,
-            capabilities,
-            extensions,
-            backend,
-            signer,
-        )?;
-=======
 #[derive(Debug, Clone, PartialEq, Eq)]
 pub(crate) struct VerifiableKeyPackageLeafNode {
     payload: LeafNodePayload,
     signature: Signature,
 }
->>>>>>> 8cf7f0cb
 
 impl VerifiableKeyPackageLeafNode {
     pub(crate) fn signature_key(&self) -> &SignaturePublicKey {
