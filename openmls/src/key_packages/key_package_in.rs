//! Incoming KeyPackages. This modules contains deserialization and validation
//! of KeyPackages.

use crate::{
    ciphersuite::{signable::*, *},
    credentials::*,
    extensions::Extensions,
    treesync::node::leaf_node::{LeafNodeIn, VerifiableLeafNode},
    versions::ProtocolVersion,
};
use openmls_traits::{crypto::OpenMlsCrypto, types::Ciphersuite};
use serde::{Deserialize, Serialize};
use tls_codec::{
<<<<<<< HEAD
    DeserializeBytes, Serialize as TlsSerializeTrait, Size, TlsDeserialize, TlsSerialize, TlsSize,
=======
    Serialize as TlsSerializeTrait, TlsDeserialize, TlsDeserializeBytes, TlsSerialize, TlsSize,
>>>>>>> 596adef0
};

use super::{
    errors::KeyPackageVerifyError, KeyPackage, KeyPackageTbs, SIGNATURE_KEY_PACKAGE_LABEL,
};

/// Intermediary struct for deserialization of a [`KeyPackageIn`].
struct VerifiableKeyPackage {
    payload: KeyPackageTbs,
    signature: Signature,
}

impl VerifiableKeyPackage {
    fn new(payload: KeyPackageTbs, signature: Signature) -> Self {
        Self { payload, signature }
    }
}

impl Verifiable for VerifiableKeyPackage {
    type VerifiedStruct = KeyPackage;

    fn unsigned_payload(&self) -> Result<Vec<u8>, tls_codec::Error> {
        self.payload.tls_serialize_detached()
    }

    fn signature(&self) -> &Signature {
        &self.signature
    }

    fn label(&self) -> &str {
        SIGNATURE_KEY_PACKAGE_LABEL
    }

    fn verify(
        self,
        crypto: &impl OpenMlsCrypto,
        pk: &OpenMlsSignaturePublicKey,
    ) -> Result<Self::VerifiedStruct, SignatureError> {
        self.verify_no_out(crypto, pk)?;

        Ok(KeyPackage {
            payload: self.payload,
            signature: self.signature,
        })
    }
}

impl VerifiedStruct for KeyPackage {}

/// The unsigned payload of a key package.
///
/// ```text
/// struct {
///     ProtocolVersion version;
///     CipherSuite cipher_suite;
///     HPKEPublicKey init_key;
///     LeafNode leaf_node;
///     Extension extensions<V>;
/// } KeyPackageTBS;
/// ```
#[derive(
    Debug,
    Clone,
    PartialEq,
    TlsSize,
    TlsSerialize,
    TlsDeserialize,
    TlsDeserializeBytes,
    Serialize,
    Deserialize,
)]
struct KeyPackageTbsIn {
    protocol_version: ProtocolVersion,
    ciphersuite: Ciphersuite,
    init_key: HpkePublicKey,
    leaf_node: LeafNodeIn,
    extensions: Extensions,
}

/// The key package struct.
#[derive(
    Debug,
    PartialEq,
    Clone,
    Serialize,
    Deserialize,
    TlsSerialize,
    TlsDeserialize,
    TlsDeserializeBytes,
    TlsSize,
)]
pub struct KeyPackageIn {
    payload: KeyPackageTbsIn,
    signature: Signature,
}

impl KeyPackageIn {
    /// Returns a [`CredentialWithKey`] from the unverified payload
    pub fn unverified_credential(&self) -> CredentialWithKey {
        let credential = self.payload.leaf_node.credential().clone();
        let signature_key = self.payload.leaf_node.signature_key().clone();
        CredentialWithKey {
            credential,
            signature_key,
        }
    }

    /// Verify that this key package is valid:
    /// * verify that the signature on this key package is valid
    /// * verify that the signature on the leaf node is valid
    /// * verify that all extensions are supported by the leaf node
    /// * make sure that the lifetime is valid
    /// * make sure that the init key and the encryption key are different
    /// * make sure that the protocol version is valid
    ///
    /// Returns a [`KeyPackage`] after having verified the signature or a
    /// [`KeyPackageVerifyError`] otherwise.
    pub fn validate(
        self,
        crypto: &impl OpenMlsCrypto,
        protocol_version: ProtocolVersion,
    ) -> Result<KeyPackage, KeyPackageVerifyError> {
        // We first need to verify the LeafNode inside the KeyPackage
        let leaf_node = self.payload.leaf_node.clone().into_verifiable_leaf_node();

        let signature_key = &OpenMlsSignaturePublicKey::from_signature_key(
            self.payload.leaf_node.signature_key().clone(),
            self.payload.ciphersuite.signature_algorithm(),
        );

        let leaf_node = match leaf_node {
            VerifiableLeafNode::KeyPackage(leaf_node) => leaf_node
                .verify(crypto, signature_key)
                .map_err(|_| KeyPackageVerifyError::InvalidLeafNodeSignature)?,
            _ => return Err(KeyPackageVerifyError::InvalidLeafNodeSourceType),
        };

        // Verify that the protocol version is valid
        if !self.version_is_supported(protocol_version) {
            return Err(KeyPackageVerifyError::InvalidProtocolVersion);
        }

        // Verify that the encryption key and the init key are different
        if leaf_node.encryption_key().key() == &self.payload.init_key {
            return Err(KeyPackageVerifyError::InitKeyEqualsEncryptionKey);
        }

        let key_package_tbs = KeyPackageTbs {
            protocol_version: self.payload.protocol_version,
            ciphersuite: self.payload.ciphersuite,
            init_key: self.payload.init_key,
            leaf_node,
            extensions: self.payload.extensions,
        };

        // Verify the KeyPackage signature
        let key_package = VerifiableKeyPackage::new(key_package_tbs, self.signature)
            .verify(crypto, signature_key)
            .map_err(|_| KeyPackageVerifyError::InvalidSignature)?;

        // Extension included in the extensions or leaf_node.extensions fields
        // MUST be included in the leaf_node.capabilities field.
        for extension in key_package.payload.extensions.iter() {
            if !key_package
                .payload
                .leaf_node
                .supports_extension(&extension.extension_type())
            {
                return Err(KeyPackageVerifyError::UnsupportedExtension);
            }
        }

        // Ensure validity of the life time extension in the leaf node.
        if let Some(life_time) = key_package.payload.leaf_node.life_time() {
            if !life_time.is_valid() {
                return Err(KeyPackageVerifyError::InvalidLifetime);
            }
        } else {
            // This assumes that we only verify key packages with leaf nodes
            // that were created for the key package.
            return Err(KeyPackageVerifyError::MissingLifetime);
        }

        Ok(key_package)
    }

    /// Returns true if the protocol version is supported by this key package and
    /// false otherwise.
    pub(crate) fn version_is_supported(&self, protocol_version: ProtocolVersion) -> bool {
        self.payload.protocol_version == protocol_version
    }
}

impl DeserializeBytes for KeyPackageIn {
    fn tls_deserialize(bytes: &[u8]) -> Result<(Self, &[u8]), tls_codec::Error>
    where
        Self: Sized,
    {
        let mut bytes_reader = bytes;
        let payload = <KeyPackageIn as tls_codec::Deserialize>::tls_deserialize(&mut bytes_reader)?;
        let bytes = bytes
            .get(payload.tls_serialized_len()..)
            .ok_or(tls_codec::Error::EndOfStream)?;
        Ok((payload, bytes))
    }
}

#[cfg(any(feature = "test-utils", test))]
impl From<KeyPackageTbsIn> for KeyPackageTbs {
    fn from(value: KeyPackageTbsIn) -> Self {
        KeyPackageTbs {
            protocol_version: value.protocol_version,
            ciphersuite: value.ciphersuite,
            init_key: value.init_key,
            leaf_node: value.leaf_node.into(),
            extensions: value.extensions,
        }
    }
}

impl From<KeyPackageTbs> for KeyPackageTbsIn {
    fn from(value: KeyPackageTbs) -> Self {
        Self {
            protocol_version: value.protocol_version,
            ciphersuite: value.ciphersuite,
            init_key: value.init_key,
            leaf_node: value.leaf_node.into(),
            extensions: value.extensions,
        }
    }
}

impl From<KeyPackage> for KeyPackageIn {
    fn from(value: KeyPackage) -> Self {
        Self {
            payload: value.payload.into(),
            signature: value.signature,
        }
    }
}

#[cfg(any(feature = "test-utils", test))]
impl From<KeyPackageIn> for KeyPackage {
    fn from(value: KeyPackageIn) -> Self {
        Self {
            payload: value.payload.into(),
            signature: value.signature,
        }
    }
}<|MERGE_RESOLUTION|>--- conflicted
+++ resolved
@@ -11,11 +11,7 @@
 use openmls_traits::{crypto::OpenMlsCrypto, types::Ciphersuite};
 use serde::{Deserialize, Serialize};
 use tls_codec::{
-<<<<<<< HEAD
-    DeserializeBytes, Serialize as TlsSerializeTrait, Size, TlsDeserialize, TlsSerialize, TlsSize,
-=======
     Serialize as TlsSerializeTrait, TlsDeserialize, TlsDeserializeBytes, TlsSerialize, TlsSize,
->>>>>>> 596adef0
 };
 
 use super::{
