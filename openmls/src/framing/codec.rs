--- conflicted
+++ resolved
@@ -82,27 +82,9 @@
     where
         Self: Sized,
     {
-<<<<<<< HEAD
-        let mut bytes_reader = bytes;
-        let version = ProtocolVersion::tls_deserialize(&mut bytes_reader)?;
-        let body = MlsMessageBodyIn::tls_deserialize(&mut bytes_reader)?;
-
-        // KeyPackage version must match MlsMessage version.
-        if let MlsMessageBodyIn::KeyPackage(key_package) = &body {
-            if !key_package.version_is_supported(version) {
-                return Err(tls_codec::Error::DecodingError(
-                    "KeyPackage version does not match MlsMessage version.".into(),
-                ));
-            }
-        }
-        let bytes_read = version.tls_serialized_len() + body.tls_serialized_len();
-        let message = Self { version, body };
-        let remainder = bytes.get(bytes_read..).ok_or(Error::EndOfStream)?;
-=======
         let mut bytes_ref = bytes;
         let message = MlsMessageIn::tls_deserialize(&mut bytes_ref)?;
         let remainder = &bytes[message.tls_serialized_len()..];
->>>>>>> 069c6f50
         Ok((message, remainder))
     }
 }