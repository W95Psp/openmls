//! This module contains all types related to group info handling.

use openmls_traits::crypto::OpenMlsCrypto;
use openmls_traits::types::Ciphersuite;
use serde::{Deserialize as SerdeDeserialize, Serialize as SerdeSerialize};
use thiserror::Error;
<<<<<<< HEAD
use tls_codec::{Deserialize, Serialize, Size, TlsDeserialize, TlsSerialize, TlsSize};
=======
use tls_codec::{
    Deserialize, Serialize, TlsDeserialize, TlsDeserializeBytes, TlsSerialize, TlsSize,
};
>>>>>>> 596adef0

use crate::{
    binary_tree::LeafNodeIndex,
    ciphersuite::{
        signable::{Signable, SignedStruct, Verifiable, VerifiedStruct},
        AeadKey, AeadNonce, Signature,
    },
    extensions::Extensions,
    group::{GroupContext, GroupId},
    messages::ConfirmationTag,
};

const SIGNATURE_GROUP_INFO_LABEL: &str = "GroupInfoTBS";

/// A type that represents a group info of which the signature has not been verified.
/// It implements the [`Verifiable`] trait and can be turned into a group info by calling
/// `verify(...)` with the signature key of the [`Credential`](crate::credentials::Credential).
/// When receiving a serialized group info, it can only be deserialized into a
/// [`VerifiableGroupInfo`], which can then be turned into a group info as described above.
<<<<<<< HEAD
#[derive(Debug, PartialEq, Clone, TlsSerialize, TlsDeserialize, TlsSize)]
=======
#[derive(Debug, PartialEq, Clone, TlsDeserialize, TlsDeserializeBytes, TlsSize)]
#[cfg_attr(any(test, feature = "test-utils"), derive(TlsSerialize))]
>>>>>>> 596adef0
pub struct VerifiableGroupInfo {
    payload: GroupInfoTBS,
    signature: Signature,
}

/// Error related to group info.
#[derive(Error, Debug, PartialEq, Clone)]
pub enum GroupInfoError {
    /// Decryption failed.
    #[error("Decryption failed.")]
    DecryptionFailed,
    /// Malformed.
    #[error("Malformed.")]
    Malformed,
}

impl VerifiableGroupInfo {
    /// Create a new [`VerifiableGroupInfo`] from its contents.
    pub fn new(
        group_context: GroupContext,
        extensions: Extensions,
        confirmation_tag: ConfirmationTag,
        signer: LeafNodeIndex,
        signature: Signature,
    ) -> Self {
        let payload = GroupInfoTBS {
            group_context,
            extensions,
            confirmation_tag,
            signer,
        };
        Self { payload, signature }
    }

    pub(crate) fn try_from_ciphertext(
        skey: &AeadKey,
        nonce: &AeadNonce,
        ciphertext: &[u8],
        context: &[u8],
        crypto: &impl OpenMlsCrypto,
    ) -> Result<Self, GroupInfoError> {
        let verifiable_group_info_plaintext = skey
            .aead_open(crypto, ciphertext, context, nonce)
            .map_err(|_| GroupInfoError::DecryptionFailed)?;

        let mut verifiable_group_info_plaintext_slice = verifiable_group_info_plaintext.as_slice();

        let verifiable_group_info =
            VerifiableGroupInfo::tls_deserialize(&mut verifiable_group_info_plaintext_slice)
                .map_err(|_| GroupInfoError::Malformed)?;

        if !verifiable_group_info_plaintext_slice.is_empty() {
            return Err(GroupInfoError::Malformed);
        }

        Ok(verifiable_group_info)
    }

    /// Get (unverified) ciphersuite of the verifiable group info.
    ///
    /// Note: This method should only be used when necessary to verify the group info signature.
    pub fn ciphersuite(&self) -> Ciphersuite {
        self.payload.group_context.ciphersuite()
    }

    /// Get (unverified) signer of the verifiable group info.
    ///
    /// Note: This method should only be used when necessary to verify the group info signature.
    pub(crate) fn signer(&self) -> LeafNodeIndex {
        self.payload.signer
    }

    /// Get (unverified) extensions of the verifiable group info.
    ///
    /// Note: This method should only be used when necessary to verify the group info signature.
    pub(crate) fn extensions(&self) -> &Extensions {
        &self.payload.extensions
    }

    /// Get (unverified) group ID of the verifiable group info.
    ///
    /// Note: This method should only be used when necessary to verify the group
    /// info signature.
    pub(crate) fn group_id(&self) -> &GroupId {
        self.payload.group_context.group_id()
    }
}

impl tls_codec::DeserializeBytes for VerifiableGroupInfo {
    fn tls_deserialize(bytes: &[u8]) -> Result<(Self, &[u8]), tls_codec::Error>
    where
        Self: Sized,
    {
        let mut bytes_reader = bytes;
        let group_info =
            <VerifiableGroupInfo as tls_codec::Deserialize>::tls_deserialize(&mut bytes_reader)?;
        let remainder = bytes
            .get(group_info.tls_serialized_len()..)
            .ok_or(tls_codec::Error::EndOfStream)?;
        Ok((group_info, remainder))
    }
}

#[cfg(test)]
impl VerifiableGroupInfo {
    pub(crate) fn payload_mut(&mut self) -> &mut GroupInfoTBS {
        &mut self.payload
    }

    /// Break the signature for testing purposes.
    pub(crate) fn break_signature(&mut self) {
        self.signature.modify(b"");
    }
}

#[cfg(any(feature = "test-utils", test))]
impl From<VerifiableGroupInfo> for GroupInfo {
    fn from(vgi: VerifiableGroupInfo) -> Self {
        GroupInfo {
            payload: vgi.payload,
            signature: vgi.signature,
        }
    }
}

/// GroupInfo
///
/// Note: The struct is split into a `GroupInfoTBS` payload and a signature.
///
/// ```c
/// // draft-ietf-mls-protocol-16
///
/// struct {
///     GroupContext group_context;
///     Extension extensions<V>;
///     MAC confirmation_tag;
///     uint32 signer;
///     /* SignWithLabel(., "GroupInfoTBS", GroupInfoTBS) */
///     opaque signature<V>;
/// } GroupInfo;
/// ```
#[derive(Debug, PartialEq, Clone, TlsSerialize, TlsSize, SerdeSerialize, SerdeDeserialize)]
#[cfg_attr(feature = "test-utils", derive(TlsDeserialize))]
pub struct GroupInfo {
    payload: GroupInfoTBS,
    signature: Signature,
}

impl GroupInfo {
    /// Returns the group context.
    pub fn group_context(&self) -> &GroupContext {
        &self.payload.group_context
    }

    /// Returns the extensions.
    pub(crate) fn extensions(&self) -> &Extensions {
        &self.payload.extensions
    }

    /// Returns the confirmation tag.
    pub(crate) fn confirmation_tag(&self) -> &ConfirmationTag {
        &self.payload.confirmation_tag
    }

    #[cfg(any(feature = "test-utils", test))]
    pub(crate) fn into_verifiable_group_info(self) -> VerifiableGroupInfo {
        VerifiableGroupInfo {
            payload: GroupInfoTBS {
                group_context: self.payload.group_context,
                extensions: self.payload.extensions,
                confirmation_tag: self.payload.confirmation_tag,
                signer: self.payload.signer,
            },
            signature: self.signature,
        }
    }
}

impl From<GroupInfo> for GroupContext {
    fn from(value: GroupInfo) -> Self {
        value.payload.group_context
    }
}

/// GroupInfo (To Be Signed)
///
/// ```c
/// // draft-ietf-mls-protocol-16
///
/// struct {
///     GroupContext group_context;
///     Extension extensions<V>;
///     MAC confirmation_tag;
///     uint32 signer;
/// } GroupInfoTBS;
/// ```
#[derive(
    Debug,
    PartialEq,
    Clone,
    TlsDeserialize,
    TlsDeserializeBytes,
    TlsSerialize,
    TlsSize,
    SerdeSerialize,
    SerdeDeserialize,
)]
pub(crate) struct GroupInfoTBS {
    group_context: GroupContext,
    extensions: Extensions,
    confirmation_tag: ConfirmationTag,
    signer: LeafNodeIndex,
}

impl GroupInfoTBS {
    /// Create a new to-be-signed group info.
    pub(crate) fn new(
        group_context: GroupContext,
        extensions: Extensions,
        confirmation_tag: ConfirmationTag,
        signer: LeafNodeIndex,
    ) -> Self {
        Self {
            group_context,
            extensions,
            confirmation_tag,
            signer,
        }
    }
}

#[cfg(test)]
impl GroupInfoTBS {
    pub(crate) fn group_context_mut(&mut self) -> &mut GroupContext {
        &mut self.group_context
    }
}

// -------------------------------------------------------------------------------------------------

impl Signable for GroupInfoTBS {
    type SignedOutput = GroupInfo;

    fn unsigned_payload(&self) -> Result<Vec<u8>, tls_codec::Error> {
        self.tls_serialize_detached()
    }

    fn label(&self) -> &str {
        SIGNATURE_GROUP_INFO_LABEL
    }
}

impl SignedStruct<GroupInfoTBS> for GroupInfo {
    fn from_payload(payload: GroupInfoTBS, signature: Signature) -> Self {
        Self { payload, signature }
    }
}

impl Verifiable for VerifiableGroupInfo {
    type VerifiedStruct = GroupInfo;

    fn unsigned_payload(&self) -> Result<Vec<u8>, tls_codec::Error> {
        self.payload.tls_serialize_detached()
    }

    fn signature(&self) -> &Signature {
        &self.signature
    }

    fn label(&self) -> &str {
        SIGNATURE_GROUP_INFO_LABEL
    }

    fn verify(
        self,
        crypto: &impl OpenMlsCrypto,
        pk: &crate::ciphersuite::OpenMlsSignaturePublicKey,
    ) -> Result<Self::VerifiedStruct, crate::ciphersuite::signable::SignatureError> {
        self.verify_no_out(crypto, pk)?;
        Ok(GroupInfo {
            payload: self.payload,
            signature: self.signature,
        })
    }
}

impl VerifiedStruct for GroupInfo {}<|MERGE_RESOLUTION|>--- conflicted
+++ resolved
@@ -4,13 +4,9 @@
 use openmls_traits::types::Ciphersuite;
 use serde::{Deserialize as SerdeDeserialize, Serialize as SerdeSerialize};
 use thiserror::Error;
-<<<<<<< HEAD
-use tls_codec::{Deserialize, Serialize, Size, TlsDeserialize, TlsSerialize, TlsSize};
-=======
 use tls_codec::{
     Deserialize, Serialize, TlsDeserialize, TlsDeserializeBytes, TlsSerialize, TlsSize,
 };
->>>>>>> 596adef0
 
 use crate::{
     binary_tree::LeafNodeIndex,
@@ -30,12 +26,7 @@
 /// `verify(...)` with the signature key of the [`Credential`](crate::credentials::Credential).
 /// When receiving a serialized group info, it can only be deserialized into a
 /// [`VerifiableGroupInfo`], which can then be turned into a group info as described above.
-<<<<<<< HEAD
-#[derive(Debug, PartialEq, Clone, TlsSerialize, TlsDeserialize, TlsSize)]
-=======
-#[derive(Debug, PartialEq, Clone, TlsDeserialize, TlsDeserializeBytes, TlsSize)]
-#[cfg_attr(any(test, feature = "test-utils"), derive(TlsSerialize))]
->>>>>>> 596adef0
+#[derive(Debug, PartialEq, Clone, TlsSerialize, TlsDeserialize, TlsDeserializeBytes, TlsSize)]
 pub struct VerifiableGroupInfo {
     payload: GroupInfoTBS,
     signature: Signature,
