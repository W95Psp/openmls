--- conflicted
+++ resolved
@@ -6,24 +6,18 @@
 //! [`ProposalType::is_supported()`] can be used.
 
 use crate::{
-<<<<<<< HEAD
-    ciphersuite::{hash_ref::ProposalRef, SignaturePublicKey},
+    ciphersuite::{hash_ref::ProposalRef, signable::Verifiable, SignaturePublicKey},
+    framing::validation::SenderContext,
+    group::errors::ValidationError,
     key_packages::*,
     prelude::LeafNode,
-};
-
-use openmls_traits::types::credential::Credential;
-=======
-    ciphersuite::{hash_ref::ProposalRef, signable::Verifiable},
-    credentials::CredentialWithKey,
-    framing::SenderContext,
-    group::errors::ValidationError,
-    key_packages::*,
     treesync::node::leaf_node::{LeafNodeIn, TreePosition, VerifiableLeafNode},
 };
 
-use openmls_traits::{crypto::OpenMlsCrypto, types::Ciphersuite};
->>>>>>> 8cf7f0cb
+use openmls_traits::{
+    crypto::OpenMlsCrypto,
+    types::{credential::Credential, Ciphersuite},
+};
 use serde::{Deserialize, Serialize};
 use tls_codec::{TlsDeserialize, TlsSerialize, TlsSize};
 
@@ -144,13 +138,7 @@
 }
 
 impl AddProposalIn {
-<<<<<<< HEAD
     pub(crate) fn unverified_credential(&self) -> (Credential, SignaturePublicKey) {
-        let credential = self.key_package.leaf_node().credential().clone();
-        let signature_key = self.key_package.leaf_node().signature_key().clone();
-        (credential, signature_key)
-=======
-    pub(crate) fn unverified_credential(&self) -> CredentialWithKey {
         self.key_package.unverified_credential()
     }
 
@@ -161,7 +149,6 @@
     ) -> Result<AddProposal, ValidationError> {
         let key_package = self.key_package.validate(crypto)?;
         Ok(AddProposal { key_package })
->>>>>>> 8cf7f0cb
     }
 }
 
