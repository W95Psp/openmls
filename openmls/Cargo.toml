[package]
name = "openmls"
version = "0.5.0-pre.1"
authors = ["OpenMLS Authors"]
edition = "2021"
description = "A Rust implementation of the Messaging Layer Security (MLS) protocol."
license = "MIT"
documentation = "https://openmls.github.io/openmls/"
repository = "https://github.com/openmls/openmls/"
readme = "../README.md"

[dependencies]
openmls_traits = { version = "0.2.0-pre.1", path = "../traits" }
serde = { version = "^1.0", features = ["derive"] }
log = { workspace = true }
tls_codec = { workspace = true }
rayon = "^1.5.0"
thiserror = { workspace = true }
backtrace = "0.3"
# Only required for tests.
rand = { version = "0.8", optional = true }
serde_json = { version = "1.0", optional = true }
# Crypto backends required for KAT and testing - "test-utils" feature
itertools = { version = "0.10", optional = true }
<<<<<<< HEAD
openmls_rust_crypto = { version = "0.1.0", path = "../openmls_rust_crypto", optional = true }
openmls_libcrux = { version = "0.1.0", path = "../libcrux_backend", optional = true }
openmls_basic_credential = { version = "0.1.0", path = "../basic_credential", optional = true, features = ["clonable", "test-utils"] }
=======
openmls_rust_crypto = { version = "0.2.0-pre.1", path = "../openmls_rust_crypto", optional = true }
openmls_evercrypt = { version = "0.2.0-pre.1", path = "../evercrypt_backend", optional = true }
openmls_basic_credential = { version = "0.2.0-pre.1", path = "../basic_credential", optional = true, features = ["clonable", "test-utils"] }
>>>>>>> eaad1137
rstest = { version = "^0.16", optional = true }
rstest_reuse = { version = "0.4", optional = true }

[features]
default = []
crypto-subtle = [] # Enable subtle crypto APIs that have to be used with care.
test-utils = [
    "dep:serde_json",
    "dep:itertools",
    "dep:openmls_rust_crypto",
    "dep:rand",
    "dep:rstest",
    "dep:rstest_reuse",
    "dep:openmls_basic_credential",
    "dep:openmls_libcrux",
]
crypto-debug = [] # ☣️ Enable logging of sensitive cryptographic information
content-debug = [] # ☣️ Enable logging of sensitive message content

[dev-dependencies]
backtrace = "0.3"
criterion = "^0.4"
hex = { version = "0.4", features = ["serde"] }
itertools = "0.10"
lazy_static = "1.4"
openmls = { path = ".", features = ["test-utils"] }
openmls_traits = { version = "0.2.0-pre.1", path = "../traits", features = ["test-utils"] }
pretty_env_logger = "0.4"
rstest = "^0.16"
rstest_reuse = "0.4"
tempfile = "3"
openmls_test = { path = "../openmls_test" }

[[bench]]
name = "benchmark"
harness = false<|MERGE_RESOLUTION|>--- conflicted
+++ resolved
@@ -22,15 +22,9 @@
 serde_json = { version = "1.0", optional = true }
 # Crypto backends required for KAT and testing - "test-utils" feature
 itertools = { version = "0.10", optional = true }
-<<<<<<< HEAD
-openmls_rust_crypto = { version = "0.1.0", path = "../openmls_rust_crypto", optional = true }
-openmls_libcrux = { version = "0.1.0", path = "../libcrux_backend", optional = true }
-openmls_basic_credential = { version = "0.1.0", path = "../basic_credential", optional = true, features = ["clonable", "test-utils"] }
-=======
 openmls_rust_crypto = { version = "0.2.0-pre.1", path = "../openmls_rust_crypto", optional = true }
-openmls_evercrypt = { version = "0.2.0-pre.1", path = "../evercrypt_backend", optional = true }
+openmls_libcrux = { version = "0.1.0-pre.1", path = "../libcrux_backend", optional = true }
 openmls_basic_credential = { version = "0.2.0-pre.1", path = "../basic_credential", optional = true, features = ["clonable", "test-utils"] }
->>>>>>> eaad1137
 rstest = { version = "^0.16", optional = true }
 rstest_reuse = { version = "0.4", optional = true }
 
