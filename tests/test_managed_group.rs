--- conflicted
+++ resolved
@@ -127,11 +127,7 @@
 
             // === Alice adds Bob ===
             let (queued_messages, welcome) =
-<<<<<<< HEAD
-                match alice_group.add_members(&key_store, &[bob_key_package]) {
-=======
-                match alice_group.add_members(&[bob_key_package.clone()], false) {
->>>>>>> 08349e01
+                match alice_group.add_members(&key_store, &[bob_key_package], false) {
                     Ok((qm, welcome)) => (qm, welcome),
                     Err(e) => panic!("Could not add member to group: {:?}", e),
                 };
@@ -289,11 +285,7 @@
                 .unwrap();
 
             let (queued_messages, welcome) =
-<<<<<<< HEAD
-                match bob_group.add_members(&key_store, &[charlie_key_package]) {
-=======
-                match bob_group.add_members(&[charlie_key_package], false) {
->>>>>>> 08349e01
+                match bob_group.add_members(&key_store, &[charlie_key_package], false) {
                     Ok((qm, welcome)) => (qm, welcome),
                     Err(e) => panic!("Could not add member to group: {:?}", e),
                 };
@@ -632,11 +624,7 @@
 
             // Add Bob to the group
             let (queued_messages, welcome) = alice_group
-<<<<<<< HEAD
-                .add_members(&key_store, &[bob_key_package])
-=======
-                .add_members(&[bob_key_package], false)
->>>>>>> 08349e01
+                .add_members(&key_store, &[bob_key_package], false)
                 .expect("Could not add Bob");
 
             alice_group
@@ -714,11 +702,7 @@
 
     assert_eq!(
         alice_group
-<<<<<<< HEAD
-            .add_members(&key_store, &[])
-=======
-            .add_members(&[], false)
->>>>>>> 08349e01
+            .add_members(&key_store, &[], false)
             .expect_err("No EmptyInputError when trying to pass an empty slice to `add_members`."),
         ManagedGroupError::EmptyInput(EmptyInputError::AddMembers)
     );
