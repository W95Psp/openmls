--- conflicted
+++ resolved
@@ -88,11 +88,7 @@
     Deserialize,
     TlsSerialize,
     TlsDeserialize,
-<<<<<<< HEAD
-    tls_codec::TlsDeserializeBytes,
-=======
     TlsDeserializeBytes,
->>>>>>> 596adef0
     TlsSize,
 )]
 #[repr(u16)]
@@ -239,14 +235,9 @@
     Deserialize,
     TlsSerialize,
     TlsDeserialize,
-<<<<<<< HEAD
-    tls_codec::TlsDeserializeBytes,
+    TlsDeserializeBytes,
     TlsSize,
     Hash,
-=======
-    TlsDeserializeBytes,
-    TlsSize,
->>>>>>> 596adef0
 )]
 pub struct HpkeCiphertext {
     pub kem_output: VLBytes,
@@ -261,13 +252,8 @@
     serde::Deserialize,
     TlsSerialize,
     TlsDeserialize,
-<<<<<<< HEAD
-    TlsSize,
-    tls_codec::TlsDeserializeBytes,
-=======
     TlsDeserializeBytes,
     TlsSize,
->>>>>>> 596adef0
 )]
 #[cfg_attr(feature = "test-utils", derive(PartialEq, Eq))]
 #[serde(transparent)]
